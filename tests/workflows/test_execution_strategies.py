"""Tests for execution strategies (delegated, sequential, parallel)."""

import pytest
from agent_framework import MagenticAgentMessageEvent, WorkflowOutputEvent

from agentic_fleet.workflows.exceptions import AgentExecutionError
from agentic_fleet.workflows.strategies import (
    execute_delegated,
    execute_delegated_streaming,
    execute_parallel,
    execute_parallel_streaming,
    execute_sequential,
    execute_sequential_streaming,
    format_handoff_input,
)


@pytest.mark.asyncio
async def test_execute_delegated_with_single_agent():
    """Test delegated execution with single agent."""
    agent_name = "Researcher"
    task = "Research topic X"

    class MockAgent:
        async def run(self, prompt: str):
            return f"Result: {prompt}"

    agents = {agent_name: MockAgent()}
    result, _ = await execute_delegated(agents, agent_name, task)

    assert result == f"Result: {task}"


@pytest.mark.asyncio
async def test_execute_delegated_missing_agent():
    """Test delegated execution raises error when agent not found."""
    agents = {}
    agent_name = "Researcher"
    task = "Research topic X"

    with pytest.raises(AgentExecutionError) as exc_info:
        await execute_delegated(agents, agent_name, task)

    assert agent_name in str(exc_info.value)


@pytest.mark.asyncio
async def test_execute_delegated_streaming():
    """Test delegated execution with streaming."""
    agent_name = "Researcher"
    task = "Research topic X"

    class MockAgent:
        async def run(self, prompt: str):
            return f"Result: {prompt}"

    agents = {agent_name: MockAgent()}

    events = []
    async for event in execute_delegated_streaming(agents, agent_name, task):
        events.append(event)

    assert len(events) >= 2  # Should have at least start and completion events
<<<<<<< HEAD
    assert any(type(e).__name__ == "MagenticAgentMessageEvent" for e in events)
    assert any(type(e).__name__ == "WorkflowOutputEvent" for e in events)
=======
    assert any(isinstance(e, MagenticAgentMessageEvent) for e in events)
    assert any(isinstance(e, WorkflowOutputEvent) for e in events)
>>>>>>> 6ae2197c


@pytest.mark.asyncio
async def test_execute_delegated_streaming_with_progress_callback():
    """Test delegated execution with streaming and progress callback."""
    agent_name = "Researcher"
    task = "Research topic X"

    class MockAgent:
        async def run(self, prompt: str):
            return f"Result: {prompt}"

    progress_calls = []

    class MockProgressCallback:
        def on_progress(self, message: str, current: int = 0, total: int = 0):
            progress_calls.append(message)

    agents = {agent_name: MockAgent()}
    progress_callback = MockProgressCallback()

    events = []
    async for event in execute_delegated_streaming(agents, agent_name, task, progress_callback):
        events.append(event)

    assert len(progress_calls) > 0
    assert any("Executing" in call for call in progress_calls)


@pytest.mark.asyncio
async def test_execute_parallel_with_multiple_agents():
    """Test parallel execution with multiple agents."""
    agent_names = ["Researcher", "Analyst"]
    subtasks = ["Research topic A", "Analyze topic B"]

    class MockAgent:
        def __init__(self, name):
            self.name = name

        async def run(self, prompt: str):
            return f"{self.name}: {prompt}"

    agents = {name: MockAgent(name) for name in agent_names}
    result, _ = await execute_parallel(agents, agent_names, subtasks)

    assert "Researcher" in result
    assert "Analyst" in result


@pytest.mark.asyncio
async def test_execute_parallel_with_missing_agent():
    """Test parallel execution skips missing agents."""
    agent_names = ["Researcher", "MissingAgent"]
    subtasks = ["Research topic A", "Task B"]

    class MockAgent:
        def __init__(self, name):
            self.name = name

        async def run(self, prompt: str):
            return f"{self.name}: {prompt}"

    agents = {"Researcher": MockAgent("Researcher")}
    result, _ = await execute_parallel(agents, agent_names, subtasks)

    # Should only have Researcher result
    assert "Researcher" in result
    assert "MissingAgent" not in result


@pytest.mark.asyncio
async def test_execute_parallel_no_valid_agents():
    """Test parallel execution raises error when no valid agents."""
    agent_names = ["MissingAgent1", "MissingAgent2"]
    subtasks = ["Task A", "Task B"]
    agents = {}

    with pytest.raises(AgentExecutionError) as exc_info:
        await execute_parallel(agents, agent_names, subtasks)

    # Check that the original error message contains "No valid agents"
    assert "No valid agents" in str(exc_info.value.original_error)


@pytest.mark.asyncio
async def test_execute_parallel_with_exceptions():
    """Test parallel execution handles exceptions gracefully."""
    agent_names = ["Researcher", "FailingAgent"]
    subtasks = ["Research topic A", "Task B"]

    class MockAgent:
        def __init__(self, name, should_fail=False):
            self.name = name
            self.should_fail = should_fail

        async def run(self, prompt: str):
            if self.should_fail:
                raise RuntimeError("Agent failed")
            return f"{self.name}: {prompt}"

    agents = {
        "Researcher": MockAgent("Researcher", should_fail=False),
        "FailingAgent": MockAgent("FailingAgent", should_fail=True),
    }
    result, _ = await execute_parallel(agents, agent_names, subtasks)

    # Should include failure message for failing agent
    assert "Researcher" in result
    assert "failed" in result.lower()


@pytest.mark.asyncio
async def test_execute_parallel_streaming():
    """Test parallel execution with streaming."""
    agent_names = ["Researcher", "Analyst"]
    subtasks = ["Research topic A", "Analyze topic B"]

    class MockAgent:
        def __init__(self, name):
            self.name = name

        async def run(self, prompt: str):
            return f"{self.name}: {prompt}"

    agents = {name: MockAgent(name) for name in agent_names}

    events = []
    async for event in execute_parallel_streaming(agents, agent_names, subtasks):
        events.append(event)

    # Should have start events, completion events, and final output
    assert len(events) >= len(agent_names) + 1  # At least one per agent + final output
<<<<<<< HEAD
    assert any(type(e).__name__ == "WorkflowOutputEvent" for e in events)
=======
    assert any(isinstance(e, WorkflowOutputEvent) for e in events)
>>>>>>> 6ae2197c


@pytest.mark.asyncio
async def test_execute_parallel_streaming_with_progress():
    """Test parallel execution with streaming and progress callback."""
    agent_names = ["Researcher", "Analyst"]
    subtasks = ["Research topic A", "Analyze topic B"]

    class MockAgent:
        def __init__(self, name):
            self.name = name

        async def run(self, prompt: str):
            return f"{self.name}: {prompt}"

    progress_calls = []

    class MockProgressCallback:
        def on_progress(self, message: str, current: int = 0, total: int = 0):
            progress_calls.append((message, current, total))

    agents = {name: MockAgent(name) for name in agent_names}
    progress_callback = MockProgressCallback()

    events = []
    async for event in execute_parallel_streaming(agents, agent_names, subtasks, progress_callback):
        events.append(event)

    assert len(progress_calls) > 0
    # Should have progress updates
    assert any("parallel" in call[0].lower() for call in progress_calls)


@pytest.mark.asyncio
async def test_execute_sequential_standard_flow():
    """Test sequential execution standard flow."""
    agent_names = ["Researcher", "Writer"]
    task = "Research and write about X"

    class MockAgent:
        def __init__(self, name):
            self.name = name

        async def run(self, prompt: str):
            return f"{self.name} processed: {prompt}"

    agents = {name: MockAgent(name) for name in agent_names}
    result, _ = await execute_sequential(agents, agent_names, task)

    # Result should be processed by both agents
    assert "Writer" in result
    assert "processed" in result


@pytest.mark.asyncio
async def test_execute_sequential_with_missing_agent():
    """Test sequential execution skips missing agents."""
    agent_names = ["Researcher", "MissingAgent", "Writer"]
    task = "Research and write about X"

    class MockAgent:
        def __init__(self, name):
            self.name = name

        async def run(self, prompt: str):
            return f"{self.name} processed: {prompt}"

    agents = {
        "Researcher": MockAgent("Researcher"),
        "Writer": MockAgent("Writer"),
    }
    result, _ = await execute_sequential(agents, agent_names, task)

    # Should still work, skipping MissingAgent
    assert "Writer" in result


@pytest.mark.asyncio
async def test_execute_sequential_empty_agent_list():
    """Test sequential execution raises error with empty agent list."""
    agents = {}
    agent_names = []
    task = "Some task"

    with pytest.raises(AgentExecutionError) as exc_info:
        await execute_sequential(agents, agent_names, task)

    # Check that the original error message contains "at least one agent"
    assert "at least one agent" in str(exc_info.value.original_error).lower()


@pytest.mark.asyncio
async def test_execute_sequential_with_handoffs():
    """Test sequential execution with handoffs enabled."""
    from agentic_fleet.dspy_modules.reasoner import DSPyReasoner
    from agentic_fleet.workflows.handoff import HandoffManager

    agent_names = ["Researcher", "Analyst"]
    task = "Research and analyze X"

    class MockAgent:
        def __init__(self, name):
            self.name = name
            self.description = f"{name} description"

        async def run(self, prompt: str):
            return f"{self.name} result: {prompt}"

    agents = {name: MockAgent(name) for name in agent_names}

    supervisor = DSPyReasoner()
    handoff_manager = HandoffManager(supervisor)

    result, _ = await execute_sequential(
        agents, agent_names, task, enable_handoffs=True, handoff=handoff_manager
    )

    # Should execute with handoffs
    assert len(result) > 0
    # Handoff history should be populated if handoffs occurred
    assert isinstance(result, str)


@pytest.mark.asyncio
async def test_execute_sequential_streaming():
    """Test sequential execution with streaming."""
    agent_names = ["Researcher", "Writer"]
    task = "Research and write about X"

    class MockAgent:
        def __init__(self, name):
            self.name = name

        async def run(self, prompt: str):
            return f"{self.name} processed: {prompt}"

    agents = {name: MockAgent(name) for name in agent_names}

    events = []
    async for event in execute_sequential_streaming(agents, agent_names, task):
        events.append(event)

    # Should have events for each agent and final output
    assert len(events) >= len(agent_names) + 1
<<<<<<< HEAD
    assert any(type(e).__name__ == "WorkflowOutputEvent" for e in events)
    first_event = next(e for e in events if type(e).__name__ == "MagenticAgentMessageEvent")
=======
    assert any(isinstance(e, WorkflowOutputEvent) for e in events)
    first_event = next(e for e in events if isinstance(e, MagenticAgentMessageEvent))
>>>>>>> 6ae2197c
    assert getattr(first_event, "stage", None) == "execution"
    assert getattr(first_event, "event", None) == "agent.start"


@pytest.mark.asyncio
async def test_execute_sequential_streaming_with_handoff_events():
    """Sequential streaming should emit handoff metadata when enabled."""
<<<<<<< HEAD
    from agentic_fleet.workflows.handoff import HandoffContext
=======
    from agentic_fleet.workflows.handoff_manager import HandoffContext
>>>>>>> 6ae2197c

    agent_names = ["Researcher", "Analyst"]
    task = "Research and analyze X"

    class MockAgent:
        def __init__(self, name):
            self.name = name
            self.description = name

        async def run(self, prompt: str):
            return f"{self.name} processed: {prompt}"

    class StubHandoffManager:
        def __init__(self):
            self.handoff_history = []

        async def evaluate_handoff(self, **_kwargs):
            return "Analyst"

        async def create_handoff_package(self, **kwargs):
            context = HandoffContext(
                from_agent=kwargs["from_agent"],
                to_agent=kwargs["to_agent"],
                task=kwargs.get("task", ""),
                work_completed=kwargs["work_completed"],
                artifacts=kwargs["artifacts"],
                remaining_objectives=kwargs["remaining_objectives"],
                success_criteria=["Done"],
                tool_requirements=[],
                estimated_effort="simple",
                quality_checklist=["Verify"],
            )
            self.handoff_history.append(context)
            return context

    agents = {name: MockAgent(name) for name in agent_names}
    handoff_manager = StubHandoffManager()

    events = []
<<<<<<< HEAD
    async for event in execute_sequential_streaming(
=======
    async for event in sequential.execute_sequential_streaming(
>>>>>>> 6ae2197c
        agents,
        agent_names,
        task,
        enable_handoffs=True,
<<<<<<< HEAD
        handoff=handoff_manager,
=======
        handoff_manager=handoff_manager,
>>>>>>> 6ae2197c
    ):
        events.append(event)

    assert any(getattr(e, "event", "") == "handoff.created" for e in events)
<<<<<<< HEAD
    final_event = next(e for e in events if type(e).__name__ == "WorkflowOutputEvent")
=======
    final_event = next(e for e in events if isinstance(e, WorkflowOutputEvent))
>>>>>>> 6ae2197c
    assert final_event.data.get("handoff_history")
    assert final_event.data["handoff_history"][0]["from_agent"] == "Researcher"


@pytest.mark.asyncio
async def test_format_handoff_input():
    """Test formatting handoff input."""
    from agentic_fleet.workflows.handoff import HandoffContext

    handoff = HandoffContext(
        from_agent="Researcher",
        to_agent="Analyst",
        task="Analyze data",
        work_completed="Gathered 100 data points",
        artifacts={"data.csv": "sample data"},
        remaining_objectives=["Analyze trends", "Create visualizations"],
        success_criteria=["Analysis complete", "Charts created"],
        tool_requirements=["HostedCodeInterpreterTool"],
        estimated_effort="moderate",
        quality_checklist=["Verify data quality", "Check calculations"],
    )

    formatted = format_handoff_input(handoff)

    assert "HANDOFF FROM Researcher" in formatted
    assert "Work Completed" in formatted
    assert "Your Objectives" in formatted
    assert "Analyze trends" in formatted
    assert "Success Criteria" in formatted
    assert "Quality Checklist" in formatted
    assert "Required Tools" in formatted<|MERGE_RESOLUTION|>--- conflicted
+++ resolved
@@ -1,10 +1,10 @@
 """Tests for execution strategies (delegated, sequential, parallel)."""
 
 import pytest
-from agent_framework import MagenticAgentMessageEvent, WorkflowOutputEvent
 
 from agentic_fleet.workflows.exceptions import AgentExecutionError
 from agentic_fleet.workflows.strategies import (
+    delegated,
     execute_delegated,
     execute_delegated_streaming,
     execute_parallel,
@@ -12,6 +12,8 @@
     execute_sequential,
     execute_sequential_streaming,
     format_handoff_input,
+    parallel,
+    sequential,
 )
 
 
@@ -61,13 +63,8 @@
         events.append(event)
 
     assert len(events) >= 2  # Should have at least start and completion events
-<<<<<<< HEAD
-    assert any(type(e).__name__ == "MagenticAgentMessageEvent" for e in events)
-    assert any(type(e).__name__ == "WorkflowOutputEvent" for e in events)
-=======
-    assert any(isinstance(e, MagenticAgentMessageEvent) for e in events)
-    assert any(isinstance(e, WorkflowOutputEvent) for e in events)
->>>>>>> 6ae2197c
+    assert any(isinstance(e, delegated.MagenticAgentMessageEvent) for e in events)
+    assert any(isinstance(e, delegated.WorkflowOutputEvent) for e in events)
 
 
 @pytest.mark.asyncio
@@ -200,11 +197,7 @@
 
     # Should have start events, completion events, and final output
     assert len(events) >= len(agent_names) + 1  # At least one per agent + final output
-<<<<<<< HEAD
-    assert any(type(e).__name__ == "WorkflowOutputEvent" for e in events)
-=======
-    assert any(isinstance(e, WorkflowOutputEvent) for e in events)
->>>>>>> 6ae2197c
+    assert any(isinstance(e, parallel.WorkflowOutputEvent) for e in events)
 
 
 @pytest.mark.asyncio
@@ -349,89 +342,7 @@
 
     # Should have events for each agent and final output
     assert len(events) >= len(agent_names) + 1
-<<<<<<< HEAD
-    assert any(type(e).__name__ == "WorkflowOutputEvent" for e in events)
-    first_event = next(e for e in events if type(e).__name__ == "MagenticAgentMessageEvent")
-=======
-    assert any(isinstance(e, WorkflowOutputEvent) for e in events)
-    first_event = next(e for e in events if isinstance(e, MagenticAgentMessageEvent))
->>>>>>> 6ae2197c
-    assert getattr(first_event, "stage", None) == "execution"
-    assert getattr(first_event, "event", None) == "agent.start"
-
-
-@pytest.mark.asyncio
-async def test_execute_sequential_streaming_with_handoff_events():
-    """Sequential streaming should emit handoff metadata when enabled."""
-<<<<<<< HEAD
-    from agentic_fleet.workflows.handoff import HandoffContext
-=======
-    from agentic_fleet.workflows.handoff_manager import HandoffContext
->>>>>>> 6ae2197c
-
-    agent_names = ["Researcher", "Analyst"]
-    task = "Research and analyze X"
-
-    class MockAgent:
-        def __init__(self, name):
-            self.name = name
-            self.description = name
-
-        async def run(self, prompt: str):
-            return f"{self.name} processed: {prompt}"
-
-    class StubHandoffManager:
-        def __init__(self):
-            self.handoff_history = []
-
-        async def evaluate_handoff(self, **_kwargs):
-            return "Analyst"
-
-        async def create_handoff_package(self, **kwargs):
-            context = HandoffContext(
-                from_agent=kwargs["from_agent"],
-                to_agent=kwargs["to_agent"],
-                task=kwargs.get("task", ""),
-                work_completed=kwargs["work_completed"],
-                artifacts=kwargs["artifacts"],
-                remaining_objectives=kwargs["remaining_objectives"],
-                success_criteria=["Done"],
-                tool_requirements=[],
-                estimated_effort="simple",
-                quality_checklist=["Verify"],
-            )
-            self.handoff_history.append(context)
-            return context
-
-    agents = {name: MockAgent(name) for name in agent_names}
-    handoff_manager = StubHandoffManager()
-
-    events = []
-<<<<<<< HEAD
-    async for event in execute_sequential_streaming(
-=======
-    async for event in sequential.execute_sequential_streaming(
->>>>>>> 6ae2197c
-        agents,
-        agent_names,
-        task,
-        enable_handoffs=True,
-<<<<<<< HEAD
-        handoff=handoff_manager,
-=======
-        handoff_manager=handoff_manager,
->>>>>>> 6ae2197c
-    ):
-        events.append(event)
-
-    assert any(getattr(e, "event", "") == "handoff.created" for e in events)
-<<<<<<< HEAD
-    final_event = next(e for e in events if type(e).__name__ == "WorkflowOutputEvent")
-=======
-    final_event = next(e for e in events if isinstance(e, WorkflowOutputEvent))
->>>>>>> 6ae2197c
-    assert final_event.data.get("handoff_history")
-    assert final_event.data["handoff_history"][0]["from_agent"] == "Researcher"
+    assert any(isinstance(e, sequential.WorkflowOutputEvent) for e in events)
 
 
 @pytest.mark.asyncio
