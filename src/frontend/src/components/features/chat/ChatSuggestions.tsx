--- conflicted
+++ resolved
@@ -93,7 +93,6 @@
   };
 
   return (
-<<<<<<< HEAD
     <div className={`space-y-4 sm:space-y-6 ${className}`}>
       {/* Header - Responsive text sizing */}
       <div className="text-center px-4">
@@ -134,64 +133,13 @@
                 <p className="text-xs sm:text-sm text-muted-foreground">
                   {suggestion.description}
                 </p>
-=======
-    <div className={`space-y-6 ${className}`}>
-      {/* Header */}
-      <div className="text-center space-y-2">
-        <h3 className="text-xl font-semibold text-foreground">What would you like to work on?</h3>
-        <p className="mx-auto max-w-2xl text-sm text-muted-foreground">
-          Choose a suggestion below or type your own request to get started.
-        </p>
-      </div>
-
-      {/* Enhanced Suggestions Grid */}
-      <div className="grid gap-4 sm:grid-cols-1 md:grid-cols-2">
-        {suggestions
-          .filter((suggestion) => suggestion && suggestion.text && suggestion.icon)
-          .map((suggestion, index) => (
-            <PromptSuggestion
-              key={`${suggestion.category}-${index}`}
-              onClick={() => handleSuggestionClick(suggestion.text)}
-              variant="outline"
-              size="lg"
-              className="!h-auto min-h-[140px] w-full !items-stretch !justify-start rounded-xl border border-border/60 bg-card/80 p-4 text-left shadow-sm transition-all duration-200 ease-out hover:-translate-y-0.5 hover:shadow-lg focus-visible:ring-2 focus-visible:ring-primary/40"
-            >
-              <div className="flex h-full w-full flex-col justify-between gap-4">
-                <div className="flex w-full items-start gap-3">
-                  <div className="flex h-10 w-10 flex-shrink-0 items-center justify-center rounded-xl bg-primary/10 text-primary">
-                    {suggestion.icon}
-                  </div>
-                  <div className="min-w-0 flex-1 space-y-2">
-                    <div className="flex flex-col gap-2">
-                      <h4 className="text-sm font-medium leading-snug text-foreground">
-                        {suggestion.text}
-                      </h4>
-                      <Badge
-                        variant="secondary"
-                        className={`w-fit text-xs ${getCategoryColor(suggestion.category)}`}
-                      >
-                        {suggestion.category}
-                      </Badge>
-                    </div>
-                    <p className="text-xs leading-relaxed text-muted-foreground">
-                      {suggestion.description}
-                    </p>
-                  </div>
-                </div>
-                <span className="text-xs font-medium text-primary/70">Tap to use this prompt</span>
->>>>>>> 6f493eeb
               </div>
             </PromptSuggestion>
           ))}
       </div>
 
-<<<<<<< HEAD
       {/* Quick Actions - Responsive layout */}
       <div className="flex flex-wrap gap-2 justify-center px-4">
-=======
-      {/* Quick Actions */}
-      <div className="flex flex-wrap items-center justify-center gap-2">
->>>>>>> 6f493eeb
         <Button
           variant="outline"
           size="sm"
