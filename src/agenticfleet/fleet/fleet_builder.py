"""Fleet builder using Microsoft Agent Framework's MagenticBuilder."""

from __future__ import annotations

from typing import TYPE_CHECKING, Any

from agent_framework import MagenticBuilder
from agent_framework.openai import OpenAIResponsesClient
import inspect

from agenticfleet.config import settings
from agenticfleet.core.logging import get_logger
from agenticfleet.fleet import callbacks

if TYPE_CHECKING:
    from agent_framework import AgentProtocol, CheckpointStorage, Workflow

logger = get_logger(__name__)


class FleetBuilder:
    """
    Constructs Magentic workflow with AgenticFleet conventions.

    Uses Microsoft Agent Framework's MagenticBuilder to create a workflow
    with StandardMagenticManager (planner) and MagenticAgentExecutor-wrapped
    specialist agents (participants).
    """

    def __init__(self) -> None:
        """Initialize the fleet builder with default configuration."""
        fleet_config = settings.workflow_config.get("fleet", {})
        self.config = fleet_config

        # Extract orchestrator settings
        orchestrator_config = fleet_config.get("orchestrator", {})
        self.max_round_count = orchestrator_config.get("max_round_count", 15)
        self.max_stall_count = orchestrator_config.get("max_stall_count", 3)
        self.max_reset_count = orchestrator_config.get("max_reset_count", 2)

        # Extract manager settings
        manager_config = fleet_config.get("manager", {})
        self.manager_model = manager_config.get("model", settings.openai_model)
        self.manager_instructions = manager_config.get(
            "instructions",
            self._default_manager_instructions(),
        )
        self.manager_reasoning = manager_config.get("reasoning")

        # Plan review settings
        plan_review_config = fleet_config.get("plan_review", {})
        self.plan_review_enabled = plan_review_config.get("enabled", False)

        # Callback settings
        callback_config = fleet_config.get("callbacks", {})
        self.streaming_enabled = callback_config.get("streaming_enabled", True)
        self.log_progress = callback_config.get("log_progress_ledger", True)

        self.builder = MagenticBuilder()

    def _default_manager_instructions(self) -> str:
        """Return default manager instructions for the planner."""
        return """You are coordinating a fleet of specialized AI agents to solve complex tasks.

Available agents:
- researcher: Performs web searches and gathers information from online sources
- coder: Executes Python code, analyzes code quality, and performs computations
- analyst: Analyzes data, creates visualizations, and provides insights

Your responsibilities:
1. Break down complex tasks into steps
2. Delegate to the appropriate agent based on their capabilities
3. Synthesize findings from all agents
4. Provide a comprehensive FINAL_ANSWER when the task is complete

Always explain your reasoning and include evidence from agent responses."""

    def with_agents(self, agents: dict[str, AgentProtocol]) -> FleetBuilder:
        """
        Register agent participants in the workflow.

        Args:
            agents: Dictionary mapping agent names to AgentProtocol instances.

        Returns:
            FleetBuilder instance for method chaining.
        """
        # MagenticBuilder.participants() expects **kwargs, so unpack the dictionary
        self.builder = self.builder.participants(**agents)
        return self

    def with_manager(
        self,
        instructions: str | None = None,
        model: str | None = None,
    ) -> FleetBuilder:
        """
        Configure StandardMagenticManager with custom prompts.

        Args:
            instructions: Custom manager instructions (uses default if None).
            model: Model to use for the manager (uses config if None).

        Returns:
            Self for method chaining.
        """
        manager_instructions = instructions or self.manager_instructions
        manager_model = model or self.manager_model

        logger.info(f"Configuring StandardMagenticManager with model: {manager_model}")

        # Create OpenAI client for the manager
        client_kwargs: dict[str, Any] = {
            "model": manager_model,
            "api_key": settings.openai_api_key,
        }
        if self.manager_reasoning:
            client_kwargs["reasoning"] = self.manager_reasoning

        chat_client = OpenAIResponsesClient(**client_kwargs)

        # Configure the manager with custom settings
        self.builder = self.builder.with_standard_manager(
            chat_client=chat_client,
            instructions=manager_instructions,
            max_round_count=self.max_round_count,
            max_stall_count=self.max_stall_count,
            max_reset_count=self.max_reset_count,
        )

        return self

    def with_observability(self) -> FleetBuilder:
        """
        Add streaming and progress callbacks for observability.

        Returns:
            Self for method chaining.
        """
        if not self.streaming_enabled and not self.log_progress:
            logger.debug("Observability callbacks disabled")
            return self

        logger.info("Enabling observability callbacks")

        # Import unified callback event types
        from agent_framework import (
            MagenticAgentDeltaEvent,
            MagenticAgentMessageEvent,
            MagenticCallbackEvent,
            MagenticCallbackMode,
            MagenticFinalResultEvent,
            MagenticOrchestratorMessageEvent,
        )

        # Create unified callback that routes to specific handlers
        async def unified_callback(event: MagenticCallbackEvent) -> None:
            """Route MagenticCallbackEvents to appropriate handlers."""
            if isinstance(event, MagenticOrchestratorMessageEvent):
                # Dispatch dictionary for orchestrator message kinds
<<<<<<< HEAD
                def handle_task_ledger(msg: Any) -> Any:
                    if self.log_progress:
                        return callbacks.plan_creation_callback(msg)
                    else:
                        return None

                def handle_progress_ledger(msg: Any) -> Any:
                    if self.log_progress:
                        return callbacks.progress_ledger_callback(msg)
                    else:
                        return None

                def handle_notice(msg: Any) -> Any:
                    return callbacks.notice_callback(str(msg)) if msg else None

                orchestrator_handlers = {
                    "task_ledger": handle_task_ledger,
                    "progress_ledger": handle_progress_ledger,
                    "notice": handle_notice,
=======
                orchestrator_handlers = {
                    "task_ledger": lambda msg: self.log_progress and callbacks.plan_creation_callback(msg),
                    "progress_ledger": lambda msg: self.log_progress and callbacks.progress_ledger_callback(msg),
                    "notice": lambda msg: msg and callbacks.notice_callback(str(msg)),
>>>>>>> 1c8bc3ee
                }
                handler = orchestrator_handlers.get(event.kind)
                if handler:
                    result = handler(event.message)
<<<<<<< HEAD
                    if result:
=======
                    if inspect.isawaitable(result):
>>>>>>> 1c8bc3ee
                        await result
                # Could log other kinds: user_task, instruction, notice
            elif isinstance(event, MagenticAgentDeltaEvent):
                # Handle streaming agent deltas (buffered; no immediate console output)
                if self.streaming_enabled:
                    await callbacks.agent_delta_callback(event)
            elif isinstance(event, MagenticAgentMessageEvent):
                # Handle final agent messages
                if self.streaming_enabled and event.message:
                    await callbacks.agent_message_callback(event.message)
            elif isinstance(event, MagenticFinalResultEvent):
                # Handle final result
                if event.message and self.log_progress:
                    logger.info(f"[Fleet] Final result: {event.message.text[:200]}...")

        # Register unified callback with appropriate mode
        mode = (
            MagenticCallbackMode.STREAMING
            if self.streaming_enabled
            else MagenticCallbackMode.NON_STREAMING
        )
        self.builder = self.builder.on_event(unified_callback, mode=mode)

        return self

    def with_checkpointing(
        self,
        storage: CheckpointStorage | None = None,
    ) -> FleetBuilder:
        """
        Enable checkpoint persistence for workflow state.

        Args:
            storage: CheckpointStorage instance (uses default if None).

        Returns:
            Self for method chaining.
        """
        if storage is None:
            logger.debug("No checkpoint storage provided, skipping")
            return self

        logger.info("Enabling checkpointing with provided storage")
        self.builder = self.builder.with_checkpointing(storage)

        return self

    def with_plan_review(
        self,
        enabled: bool | None = None,
    ) -> FleetBuilder:
        """
        Enable human-in-the-loop plan review.

        Args:
            enabled: Whether to enable plan review (uses config if None).

        Returns:
            Self for method chaining.
        """
        plan_review = enabled if enabled is not None else self.plan_review_enabled

        if plan_review:
            logger.info("Enabling plan review for HITL")
            self.builder = self.builder.with_plan_review(True)
        else:
            logger.debug("Plan review disabled")

        return self

    def build(self) -> Workflow:
        """
        Build and return the Magentic workflow.

        Returns:
            Configured Workflow instance ready for execution.
        """
        logger.info("Building Magentic workflow")
        workflow = self.builder.build()
        logger.info("Magentic workflow built successfully")
        return workflow  # type: ignore[return-value]<|MERGE_RESOLUTION|>--- conflicted
+++ resolved
@@ -158,41 +158,15 @@
             """Route MagenticCallbackEvents to appropriate handlers."""
             if isinstance(event, MagenticOrchestratorMessageEvent):
                 # Dispatch dictionary for orchestrator message kinds
-<<<<<<< HEAD
-                def handle_task_ledger(msg: Any) -> Any:
-                    if self.log_progress:
-                        return callbacks.plan_creation_callback(msg)
-                    else:
-                        return None
-
-                def handle_progress_ledger(msg: Any) -> Any:
-                    if self.log_progress:
-                        return callbacks.progress_ledger_callback(msg)
-                    else:
-                        return None
-
-                def handle_notice(msg: Any) -> Any:
-                    return callbacks.notice_callback(str(msg)) if msg else None
-
-                orchestrator_handlers = {
-                    "task_ledger": handle_task_ledger,
-                    "progress_ledger": handle_progress_ledger,
-                    "notice": handle_notice,
-=======
                 orchestrator_handlers = {
                     "task_ledger": lambda msg: self.log_progress and callbacks.plan_creation_callback(msg),
                     "progress_ledger": lambda msg: self.log_progress and callbacks.progress_ledger_callback(msg),
                     "notice": lambda msg: msg and callbacks.notice_callback(str(msg)),
->>>>>>> 1c8bc3ee
                 }
                 handler = orchestrator_handlers.get(event.kind)
                 if handler:
                     result = handler(event.message)
-<<<<<<< HEAD
-                    if result:
-=======
                     if inspect.isawaitable(result):
->>>>>>> 1c8bc3ee
                         await result
                 # Could log other kinds: user_task, instruction, notice
             elif isinstance(event, MagenticAgentDeltaEvent):
