"""Code interpreter tool with human-in-the-loop approval support."""

from agenticfleet.core.approval import ApprovalDecision, ApprovalHandler
from agenticfleet.core.cli_approval import create_approval_request
from agenticfleet.core.code_types import CodeExecutionResult
from agenticfleet.core.logging import get_logger
from agenticfleet.core.types import CodeExecutionResult

logger = get_logger(__name__)

# Global approval handler (set by workflow)
_approval_handler: ApprovalHandler | None = None


def set_approval_handler(handler: ApprovalHandler | None) -> None:
    """
    Set the global approval handler for code execution.

    Args:
        handler: Approval handler instance or None to disable approval
    """
    global _approval_handler
    _approval_handler = handler
    logger.info(f"Approval handler {'set' if handler else 'disabled'} for code execution")


def get_approval_handler() -> ApprovalHandler | None:
    """
    Get the current approval handler.

    Returns:
        Current approval handler or None
    """
    return _approval_handler


def _execute_without_approval(code: str, language: str) -> CodeExecutionResult:
    """Run the code interpreter without triggering approval requests."""
<<<<<<< HEAD

    return CodeExecutionResult(
        success=False,
        output="",
        error="Code interpreter tool has been removed.",
        execution_time=0.0,
        language=language,
        exit_code=1,
    )


async def code_interpreter_tool_with_approval(
    code: str, language: str = "python"
) -> CodeExecutionResult:
    """Execute code with human-in-the-loop approval if enabled."""

=======

    if language != "python":
        return CodeExecutionResult(
            success=False,
            output="",
            error=(f"Language {language} not supported yet. Only Python is supported in Phase 1."),
            execution_time=0.0,
            language=language,
            exit_code=1,
        )

    from agenticfleet.agents.coder.tools.code_interpreter import _execute_python_code

    return _execute_python_code(code)


async def code_interpreter_tool_with_approval(
    code: str, language: str = "python"
) -> CodeExecutionResult:
    """Execute code with human-in-the-loop approval if enabled."""

>>>>>>> 7009aec5
    handler = get_approval_handler()

    if handler is None:
        return _execute_without_approval(code, language)

    request = create_approval_request(
        operation_type="code_execution",
        agent_name="coder",
        operation="Execute Python code",
        details={"language": language, "code_length": len(code)},
        code=code,
    )

    logger.info("Requesting approval for code execution: %s", request.request_id)
    response = await handler.request_approval(request)

    if response.decision == ApprovalDecision.APPROVED:
        logger.info("Code execution approved: %s", request.request_id)
        return _execute_without_approval(code, language)

    if response.decision == ApprovalDecision.MODIFIED:
        logger.info("Code execution approved with modifications: %s", request.request_id)
        modified_code = response.modified_code or code
        return _execute_without_approval(modified_code, language)

    logger.warning("Code execution %s: %s", response.decision.value, request.request_id)
    reason = response.reason or f"Operation {response.decision.value}"
    return CodeExecutionResult(
        success=False,
        output="",
        error=f"Code execution was {response.decision.value}: {reason}",
        execution_time=0.0,
        language=language,
        exit_code=1,
    )


# For synchronous contexts, provide a sync wrapper
def code_interpreter_tool(code: str, language: str = "python") -> CodeExecutionResult:
    """Synchronous wrapper for code execution with approval."""

    import asyncio

    handler = get_approval_handler()

    if handler is None:
        return _execute_without_approval(code, language)

    try:
        loop = asyncio.get_running_loop()
    except RuntimeError:
        # No running loop, safe to create a new one
        return asyncio.run(code_interpreter_tool_with_approval(code, language))

    if loop.is_running():
        logger.warning(
            "Approval handler is set but tool was called synchronously in running loop. "
            "Executing without approval."
        )
        return _execute_without_approval(code, language)

    return loop.run_until_complete(code_interpreter_tool_with_approval(code, language))<|MERGE_RESOLUTION|>--- conflicted
+++ resolved
@@ -36,7 +36,6 @@
 
 def _execute_without_approval(code: str, language: str) -> CodeExecutionResult:
     """Run the code interpreter without triggering approval requests."""
-<<<<<<< HEAD
 
     return CodeExecutionResult(
         success=False,
@@ -53,29 +52,6 @@
 ) -> CodeExecutionResult:
     """Execute code with human-in-the-loop approval if enabled."""
 
-=======
-
-    if language != "python":
-        return CodeExecutionResult(
-            success=False,
-            output="",
-            error=(f"Language {language} not supported yet. Only Python is supported in Phase 1."),
-            execution_time=0.0,
-            language=language,
-            exit_code=1,
-        )
-
-    from agenticfleet.agents.coder.tools.code_interpreter import _execute_python_code
-
-    return _execute_python_code(code)
-
-
-async def code_interpreter_tool_with_approval(
-    code: str, language: str = "python"
-) -> CodeExecutionResult:
-    """Execute code with human-in-the-loop approval if enabled."""
-
->>>>>>> 7009aec5
     handler = get_approval_handler()
 
     if handler is None:
