"""Tests for the streaming SSE endpoint.

Tests cover:
- SSE event format and parsing
- Event type mapping from workflow events
- Reasoning delta emission
- Per-request reasoning_effort override
- Concurrent workflow limit (429 status)
- Session lifecycle management
- Error handling with reasoning_partial flag
"""

import asyncio
from datetime import datetime
from unittest.mock import AsyncMock, patch

import pytest
from fastapi import status
from fastapi.testclient import TestClient

from agentic_fleet.app.dependencies import WorkflowSessionManager
from agentic_fleet.app.main import app
from agentic_fleet.app.schemas import ChatRequest, StreamEvent, StreamEventType, WorkflowStatus


@pytest.fixture
def client():
    """Create a test client."""
    return TestClient(app)


@pytest.fixture
def session_manager():
    """Create a fresh session manager with default concurrency limit (2)."""
    return WorkflowSessionManager(max_concurrent=2)


@pytest.fixture
def session_manager_concurrent():
    """Create a session manager with higher concurrency limit for concurrency tests."""
    return WorkflowSessionManager(max_concurrent=10)


class TestStreamEventSchema:
    """Tests for StreamEvent Pydantic model."""

    def test_to_sse_dict_minimal(self):
        """Test SSE dict conversion with minimal fields."""
        event = StreamEvent(type=StreamEventType.DONE)
        result = event.to_sse_dict()

        assert result["type"] == "done"
        assert "timestamp" in result
        assert "message" not in result
        assert "delta" not in result

    def test_to_sse_dict_full(self):
        """Test SSE dict conversion with all fields."""
        event = StreamEvent(
            type=StreamEventType.RESPONSE_DELTA,
            delta="Hello",
            agent_id="researcher",
            kind="progress",
        )
        result = event.to_sse_dict()

        assert result["type"] == "response.delta"
        assert result["delta"] == "Hello"
        assert result["agent_id"] == "researcher"
        assert result["kind"] == "progress"

    def test_to_sse_dict_reasoning(self):
        """Test SSE dict with reasoning fields."""
        event = StreamEvent(
            type=StreamEventType.REASONING_DELTA,
            reasoning="Let me think about this...",
            agent_id="analyst",
        )
        result = event.to_sse_dict()

        assert result["type"] == "reasoning.delta"
        assert result["reasoning"] == "Let me think about this..."
        assert result["agent_id"] == "analyst"

    def test_to_sse_dict_error_with_partial(self):
        """Test SSE dict for error with reasoning_partial flag."""
        event = StreamEvent(
            type=StreamEventType.ERROR,
            error="Connection timeout",
            reasoning_partial=True,
        )
        result = event.to_sse_dict()

        assert result["type"] == "error"
        assert result["error"] == "Connection timeout"
        assert result["reasoning_partial"] is True


@pytest.mark.asyncio
class TestWorkflowSessionManager:
    """Tests for session manager functionality."""

    async def test_create_session(self, session_manager):
        """Test session creation."""
        session = await session_manager.create_session(
            task="Test task",
            reasoning_effort="medium",
        )

        assert session.workflow_id.startswith("wf-")
        assert session.task == "Test task"
        assert session.status == WorkflowStatus.CREATED
        assert session.reasoning_effort == "medium"
        assert isinstance(session.created_at, datetime)

    async def test_get_session(self, session_manager):
        """Test retrieving a session."""
        created = await session_manager.create_session(task="Test")
        retrieved = await session_manager.get_session(created.workflow_id)

        assert retrieved is not None
        assert retrieved.workflow_id == created.workflow_id

    async def test_get_session_not_found(self, session_manager):
        """Test retrieving non-existent session."""
        result = await session_manager.get_session("wf-nonexistent")
        assert result is None

    async def test_update_status(self, session_manager):
        """Test status update."""
        session = await session_manager.create_session(task="Test")
        now = datetime.now()

        await session_manager.update_status(
            session.workflow_id,
            WorkflowStatus.RUNNING,
            started_at=now,
        )

        updated = await session_manager.get_session(session.workflow_id)
        assert updated is not None
        assert updated.status == WorkflowStatus.RUNNING
        assert updated.started_at == now

    async def test_count_active(self, session_manager):
        """Test counting active workflows."""
        assert await session_manager.count_active() == 0

        s1 = await session_manager.create_session(task="Task 1")
        assert await session_manager.count_active() == 1

        await session_manager.create_session(task="Task 2")  # s2 not needed
        assert await session_manager.count_active() == 2

        await session_manager.update_status(s1.workflow_id, WorkflowStatus.COMPLETED)
        assert await session_manager.count_active() == 1

    async def test_concurrent_limit_enforced(self, session_manager):
        """Test that concurrent limit raises 429."""
        from fastapi import HTTPException

        # Create max sessions
        await session_manager.create_session(task="Task 1")
        await session_manager.create_session(task="Task 2")

        # Third should fail
        with pytest.raises(HTTPException, match="Maximum concurrent"):
            await session_manager.create_session(task="Task 3")

    async def test_list_sessions(self, session_manager):
        """Test listing all sessions."""
        await session_manager.create_session(task="Task 1")
        await session_manager.create_session(task="Task 2")

        sessions = await session_manager.list_sessions()
        assert len(sessions) == 2

    async def test_cleanup_completed(self, session_manager):
        """Test cleanup of old completed sessions."""
        s1 = await session_manager.create_session(task="Task 1")
        await session_manager.update_status(s1.workflow_id, WorkflowStatus.COMPLETED)

        # Mock old timestamp
        session = await session_manager.get_session(s1.workflow_id)
        if session:
            session.created_at = datetime(2020, 1, 1)  # Very old

        cleaned = await session_manager.cleanup_completed(max_age_seconds=60)
        assert cleaned == 1
        assert await session_manager.get_session(s1.workflow_id) is None

    async def test_concurrent_creation_and_updates(self, session_manager_concurrent):
        """Ensure concurrent operations maintain consistent counts and state."""

        async def _create(task: str):
            return await session_manager_concurrent.create_session(task=task)

        sessions = await asyncio.gather(
            _create("Task A"),
            _create("Task B"),
        )

<<<<<<< HEAD
        assert len(sessions) == 2
        assert await session_manager.count_active() == 2
=======
        assert len(sessions) == 3
        assert await session_manager_concurrent.count_active() == 3
>>>>>>> 64af17ed

        await asyncio.gather(
            *(
                session_manager_concurrent.update_status(session.workflow_id, WorkflowStatus.RUNNING)
                for session in sessions
            )
        )

        stored_sessions = await session_manager_concurrent.list_sessions()
        assert all(s.status == WorkflowStatus.RUNNING for s in stored_sessions)
<<<<<<< HEAD
        assert await session_manager.count_active() == 2
=======
        assert await session_manager_concurrent.count_active() == 3
>>>>>>> 64af17ed

    async def test_concurrent_status_progression(self, session_manager):
        """Concurrent status changes should settle on the latest update."""
        session = await session_manager.create_session(task="Progress task")

        start_time = datetime.now()
        end_time = datetime.now()

        await asyncio.gather(
            session_manager.update_status(
                session.workflow_id, WorkflowStatus.RUNNING, started_at=start_time
            ),
            session_manager.update_status(
                session.workflow_id, WorkflowStatus.COMPLETED, completed_at=end_time
            ),
        )

        stored = await session_manager.get_session(session.workflow_id)
        assert stored is not None
        assert stored.status == WorkflowStatus.COMPLETED
        assert stored.completed_at == end_time
        # started_at may or may not be set depending on race outcome
        # If we need deterministic behavior, use sequential updates instead


class TestChatRequest:
    """Tests for ChatRequest validation."""

    def test_valid_request(self):
        """Test valid request creation."""
        request = ChatRequest(
            message="Hello",
            stream=True,
            reasoning_effort="medium",
        )
        assert request.message == "Hello"
        assert request.stream is True
        assert request.reasoning_effort == "medium"

    def test_empty_message_rejected(self):
        """Test that empty message is rejected."""
        from pydantic import ValidationError

        with pytest.raises(ValidationError, match="String should have at least 1"):
            ChatRequest(message="")

    def test_default_values(self):
        """Test default values."""
        request = ChatRequest(message="Hello")
        assert request.stream is True
        assert request.reasoning_effort is None
        assert request.conversation_id is None

    def test_reasoning_effort_valid_values(self):
        """Test valid reasoning effort values."""
        for effort in ["minimal", "medium", "maximal"]:
            request = ChatRequest(message="Hello", reasoning_effort=effort)  # type: ignore[arg-type]
            assert request.reasoning_effort == effort


class TestStreamEventType:
    """Tests for StreamEventType enum."""

    def test_all_expected_types_exist(self):
        """Ensure all expected event types are defined."""
        expected = [
            "orchestrator.message",
            "orchestrator.thought",
            "response.delta",
            "response.completed",
            "reasoning.delta",
            "reasoning.completed",
            "error",
            "done",
        ]

        for event_type in expected:
            # Should not raise
            StreamEventType(event_type)


class TestStreamingEndpointIntegration:
    """Integration tests for the /api/chat endpoint.

    Note: These tests mock the dependencies to avoid needing the full workflow.
    For full integration tests, see the app/test_endpoints.py pattern.
    """

    def test_non_streaming_request_validation(self):
        """Test that ChatRequest with stream=False is valid but should be rejected.

        The actual rejection happens in the endpoint, not in validation.
        This test verifies the request model accepts stream=False.
        """
        request = ChatRequest(message="Hello", stream=False)
        assert request.stream is False
        assert request.message == "Hello"

    def test_streaming_request_validation(self):
        """Test that ChatRequest with stream=True is valid."""
        request = ChatRequest(message="Hello", stream=True)
        assert request.stream is True
        assert request.message == "Hello"

    def test_sessions_endpoint(self):
        """Test GET /api/sessions returns session list."""
        from fastapi import FastAPI
        from fastapi.testclient import TestClient

        from agentic_fleet.app.routers import streaming

        test_app = FastAPI()
        test_app.include_router(streaming.router, prefix="/api")

        with patch("agentic_fleet.app.dependencies.get_session_manager") as mock_sm:
            mock_manager = AsyncMock()
            mock_manager.list_sessions.return_value = []
            mock_sm.return_value = mock_manager

            client = TestClient(test_app)
            response = client.get("/api/sessions")

            assert response.status_code == status.HTTP_200_OK
            assert isinstance(response.json(), list)

    def test_session_not_found(self):
        """Test GET /api/sessions/{id} with non-existent ID."""
        from fastapi import FastAPI
        from fastapi.testclient import TestClient

        from agentic_fleet.app.routers import streaming

        test_app = FastAPI()
        test_app.include_router(streaming.router, prefix="/api")

        with patch("agentic_fleet.app.dependencies.get_session_manager") as mock_sm:
            mock_manager = AsyncMock()
            mock_manager.get_session.return_value = None
            mock_sm.return_value = mock_manager

            client = TestClient(test_app)
            response = client.get("/api/sessions/wf-nonexistent")

            assert response.status_code == status.HTTP_404_NOT_FOUND


class TestEventMapping:
    """Tests for workflow event to SSE event mapping."""

    def test_orchestrator_message_type(self):
        """Test orchestrator.message event type value."""
        assert StreamEventType.ORCHESTRATOR_MESSAGE.value == "orchestrator.message"

    def test_reasoning_delta_type(self):
        """Test reasoning.delta event type value."""
        assert StreamEventType.REASONING_DELTA.value == "reasoning.delta"

    def test_response_completed_type(self):
        """Test response.completed event type value."""
        assert StreamEventType.RESPONSE_COMPLETED.value == "response.completed"<|MERGE_RESOLUTION|>--- conflicted
+++ resolved
@@ -200,28 +200,21 @@
             _create("Task B"),
         )
 
-<<<<<<< HEAD
         assert len(sessions) == 2
-        assert await session_manager.count_active() == 2
-=======
-        assert len(sessions) == 3
-        assert await session_manager_concurrent.count_active() == 3
->>>>>>> 64af17ed
+        assert await session_manager_concurrent.count_active() == 2
 
         await asyncio.gather(
             *(
-                session_manager_concurrent.update_status(session.workflow_id, WorkflowStatus.RUNNING)
+                session_manager_concurrent.update_status(
+                    session.workflow_id, WorkflowStatus.RUNNING
+                )
                 for session in sessions
             )
         )
 
         stored_sessions = await session_manager_concurrent.list_sessions()
         assert all(s.status == WorkflowStatus.RUNNING for s in stored_sessions)
-<<<<<<< HEAD
-        assert await session_manager.count_active() == 2
-=======
-        assert await session_manager_concurrent.count_active() == 3
->>>>>>> 64af17ed
+        assert await session_manager_concurrent.count_active() == 2
 
     async def test_concurrent_status_progression(self, session_manager):
         """Concurrent status changes should settle on the latest update."""
