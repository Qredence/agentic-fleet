--- conflicted
+++ resolved
@@ -31,7 +31,6 @@
   const startedRef = useRef(false);
   const loadingHistoryRef = useRef(false);
 
-<<<<<<< HEAD
   const onSuccessRef = useRef(onSuccess);
   const onErrorRef = useRef(onError);
 
@@ -40,8 +39,6 @@
     onErrorRef.current = onError;
   });
 
-=======
->>>>>>> 82a2e844
   // Load conversation history if conversationId exists but messages are empty
   useEffect(() => {
     if (!enabled || loadingHistoryRef.current) return;
@@ -54,11 +51,7 @@
     (async () => {
       try {
         await loadConversationHistory(conversationId);
-<<<<<<< HEAD
         onSuccessRef.current?.(conversationId);
-=======
-        onSuccess?.(conversationId);
->>>>>>> 82a2e844
       } catch (err) {
         const error =
           err instanceof Error
@@ -68,11 +61,7 @@
         if (!error.message.includes("not found")) {
           setError(error.message);
         }
-<<<<<<< HEAD
         onErrorRef.current?.(error);
-=======
-        onError?.(error);
->>>>>>> 82a2e844
       } finally {
         setInitializing(false);
         loadingHistoryRef.current = false;
@@ -83,11 +72,8 @@
     conversationId,
     messages.length,
     loadConversationHistory,
-<<<<<<< HEAD
-=======
     onSuccess,
     onError,
->>>>>>> 82a2e844
     setError,
   ]);
 
