--- conflicted
+++ resolved
@@ -32,12 +32,9 @@
 @import "./styles/globals.css";
 @import "./styles/utilities.css";
 
-<<<<<<< HEAD
-=======
 /* Streamdown styles (AI-optimized markdown renderer) */
 @source "../node_modules/streamdown/dist/*.js";
 
->>>>>>> 69cdd789
 /* Dark mode variant */
 @custom-variant dark (&:is(.dark *));
 
