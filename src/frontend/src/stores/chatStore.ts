import {
  createConversation,
  getConversation,
  listConversations,
} from "@/lib/api/chat";
import { streamChatWithStore } from "@/lib/streaming/streamHandlers";
import type {
  ChatActions,
  ChatMessage,
  ChatState,
  Conversation,
  OrchestratorMessage,
} from "@/types/chat";
import { create } from "zustand";

interface ChatStore extends ChatState, ChatActions {}

let abortController: AbortController | null = null;

export const useChatStore = create<ChatStore>((set, get) => ({
  // Initial state
  messages: [],
  currentStreamingMessage: "",
  currentAgentId: undefined,
  currentStreamingMessageId: undefined,
  currentStreamingTimestamp: undefined,
  currentReasoningContent: undefined,
  currentReasoningStreaming: false,
  orchestratorMessages: [],
  isLoading: false,
  error: null,
  conversationId: null,
  conversations: [],
  isLoadingConversations: false,

  // Actions
  sendMessage: async (message: string) => {
    const state = get();
    if (!message.trim()) return;
    let conversationId = state.conversationId;
    if (!conversationId) {
      try {
        const conversation = await createConversation();
        conversationId = conversation.id;
        set({ conversationId });
      } catch (error) {
        set({
          error:
            error instanceof Error
              ? error.message
              : "Failed to create conversation",
        });
        return;
      }
    }
    const userMessage: ChatMessage = {
      id: `user-${Date.now()}`,
      role: "user",
      content: message,
      createdAt: Date.now(),
    };
    set({
      messages: [...state.messages, userMessage],
      isLoading: true,
      error: null,
      currentStreamingMessage: "",
      currentAgentId: undefined,
      currentStreamingMessageId: undefined,
      currentStreamingTimestamp: undefined,
    });
    // Abort any active stream before starting a new one
    abortController?.abort();
    abortController = new AbortController();

    await streamChatWithStore(
      conversationId!,
      message,
      {
        get,
        set,
        completeReasoning: (reasoning: string) =>
          set({
            currentReasoningContent: reasoning,
            currentReasoningStreaming: false,
          }),
        appendReasoningDelta: (reasoning: string) => {
          const state = get();
          set({
            currentReasoningContent:
              (state.currentReasoningContent || "") + reasoning,
            currentReasoningStreaming: true,
          });
        },
      },
      abortController.signal,
    );
  },

  appendDelta: (delta: string, agentId?: string) => {
    set((state) => {
      const timestamp = state.currentStreamingTimestamp ?? Date.now();
      return {
        currentStreamingMessage: state.currentStreamingMessage + delta,
        currentAgentId: agentId || state.currentAgentId,
        currentStreamingMessageId:
          state.currentStreamingMessageId ?? `streaming-${timestamp}`,
        currentStreamingTimestamp: timestamp,
      };
    });
  },

  addMessage: (message: Omit<ChatMessage, "id" | "createdAt">) => {
    const newMessage: ChatMessage = {
      ...message,
      id: `${message.role}-${Date.now()}`,
      createdAt: Date.now(),
    };

    set((state) => ({
      messages: [...state.messages, newMessage],
    }));
  },

  addOrchestratorMessage: (message: string, kind?: string) => {
    const orchestratorMessage: OrchestratorMessage = {
      id: `orchestrator-${Date.now()}-${Math.random()}`,
      message,
      kind,
      timestamp: Date.now(),
    };

    set((state) => ({
      orchestratorMessages: [
        ...state.orchestratorMessages,
        orchestratorMessage,
      ],
    }));
  },

  setLoading: (loading: boolean) => {
    set({ isLoading: loading });
  },

  setError: (error: string | null) => {
    set({ error });
  },

  setConversationId: (id: string) => {
    set({ conversationId: id });
  },

  loadConversationHistory: async (conversationId: string) => {
    try {
      const conversation = await getConversation(conversationId);

      // Map backend messages to frontend ChatMessage format
      const messages: ChatMessage[] = conversation.messages.map((msg) => ({
        id: msg.id,
        role: msg.role,
        content: msg.content,
        createdAt: msg.created_at,
        reasoning: msg.reasoning || undefined,
        // Note: agentId is not in backend response, so it will be undefined
        // This is fine as agentId is only set during streaming
      }));

      set({
        conversationId: conversation.id,
        messages,
        error: null,
      });
    } catch (error) {
      set({
        error:
          error instanceof Error
            ? error.message
            : "Failed to load conversation history",
      });
      throw error;
    }
  },

  loadConversations: async () => {
    set({ isLoadingConversations: true });
    try {
      const response = await listConversations();

      // Map backend conversations to frontend Conversation format
      const conversations: Conversation[] = response.items.map((conv) => ({
        id: conv.id,
        title: conv.title,
        created_at: conv.created_at,
        messages: conv.messages.map((msg) => ({
          id: msg.id,
          role: msg.role,
          content: msg.content,
          createdAt: msg.created_at,
          reasoning: msg.reasoning || undefined,
        })),
      }));

      set({
        conversations,
        isLoadingConversations: false,
        error: null,
      });
    } catch (error) {
      set({
        isLoadingConversations: false,
        error:
          error instanceof Error
            ? error.message
            : "Failed to load conversations",
      });
    }
  },

  switchConversation: async (conversationId: string) => {
    const state = get();

    // Don't switch if already on this conversation
    if (state.conversationId === conversationId) {
      return;
    }

    // Abort any active stream before switching
    abortController?.abort();
    abortController = null;

<<<<<<< HEAD
    try {
      // Load conversation history
      await get().loadConversationHistory(conversationId);

      // Reload conversations list to ensure it's up to date
      await get().loadConversations();
    } catch (error) {
      // Error already set by loadConversationHistory
      throw error;
    }
  },

  createNewConversation: async () => {
    const state = get();

=======
    // Load conversation history
    await get().loadConversationHistory(conversationId);

    // Reload conversations list to ensure it's up to date
    await get().loadConversations();
  },

  createNewConversation: async () => {
>>>>>>> 82a2e844
    // Abort any active stream before creating new conversation
    abortController?.abort();
    abortController = null;

    try {
      const conversation = await createConversation();

      // Reset current conversation state
      set({
        conversationId: conversation.id,
        messages: [],
        currentStreamingMessage: "",
        currentAgentId: undefined,
        currentStreamingMessageId: undefined,
        currentStreamingTimestamp: undefined,
        currentReasoningContent: undefined,
        currentReasoningStreaming: false,
        orchestratorMessages: [],
        isLoading: false,
        error: null,
      });

      // Reload conversations list to include the new one
      await get().loadConversations();
    } catch (error) {
      set({
        error:
          error instanceof Error
            ? error.message
            : "Failed to create new conversation",
      });
      throw error;
    }
  },

  appendReasoningDelta: (reasoning: string) => {
    const state = get();
    set({
      currentReasoningContent:
        (state.currentReasoningContent || "") + reasoning,
      currentReasoningStreaming: true,
    });
  },

  completeReasoning: (reasoning: string) => {
    set({
      currentReasoningContent: reasoning,
      currentReasoningStreaming: false,
    });
  },

  completeStreaming: () => {
    const state = get();
    if (state.currentStreamingMessage) {
      const assistantMessage: ChatMessage = {
        id: `assistant-${Date.now()}`,
        role: "assistant",
        content: state.currentStreamingMessage,
        createdAt: state.currentStreamingTimestamp ?? Date.now(),
        agentId: state.currentAgentId,
        reasoning: state.currentReasoningContent,
        reasoningStreaming: false,
      };

      set({
        messages: [...state.messages, assistantMessage],
        currentStreamingMessage: "",
        currentAgentId: undefined,
        currentStreamingMessageId: undefined,
        currentStreamingTimestamp: undefined,
        currentReasoningContent: undefined,
        currentReasoningStreaming: false,
        isLoading: false,
      });
    } else {
      set({
        isLoading: false,
        currentStreamingMessageId: undefined,
        currentStreamingTimestamp: undefined,
        currentReasoningContent: undefined,
        currentReasoningStreaming: false,
      });
    }
  },

  /** Abort active SSE stream and cleanup streaming state */
  cancelStreaming: () => {
    // Abort controller and clear reference
    abortController?.abort();
    abortController = null;

    set({
      isLoading: false,
      currentStreamingMessage: "",
      currentAgentId: undefined,
      currentStreamingMessageId: undefined,
      currentStreamingTimestamp: undefined,
      currentReasoningContent: undefined,
      currentReasoningStreaming: false,
    });
  },

  reset: () => {
    // Abort any active stream on reset
    abortController?.abort();
    abortController = null;

    set({
      messages: [],
      currentStreamingMessage: "",
      currentAgentId: undefined,
      currentStreamingMessageId: undefined,
      currentStreamingTimestamp: undefined,
      currentReasoningContent: undefined,
      currentReasoningStreaming: false,
      orchestratorMessages: [],
      isLoading: false,
      error: null,
      conversationId: null,
      conversations: [],
      isLoadingConversations: false,
    });
  },
}));<|MERGE_RESOLUTION|>--- conflicted
+++ resolved
@@ -227,23 +227,6 @@
     abortController?.abort();
     abortController = null;
 
-<<<<<<< HEAD
-    try {
-      // Load conversation history
-      await get().loadConversationHistory(conversationId);
-
-      // Reload conversations list to ensure it's up to date
-      await get().loadConversations();
-    } catch (error) {
-      // Error already set by loadConversationHistory
-      throw error;
-    }
-  },
-
-  createNewConversation: async () => {
-    const state = get();
-
-=======
     // Load conversation history
     await get().loadConversationHistory(conversationId);
 
@@ -252,7 +235,6 @@
   },
 
   createNewConversation: async () => {
->>>>>>> 82a2e844
     // Abort any active stream before creating new conversation
     abortController?.abort();
     abortController = null;
