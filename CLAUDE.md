# CLAUDE.md

This file provides guidance to Claude Code (claude.ai/code) when working with code in this repository.

## Project Overview

AgenticFleet is a multi-agent orchestration system combining DSPy + Microsoft Agent Framework. Tasks flow through a 5-phase pipeline: **Analysis → Routing → Execution → Progress → Quality**. Supports delegated, sequential, parallel, handoff, and discussion execution modes.

**Current version highlights (v0.7.0 – FastAPI-First Architecture)**:

- **Layered Architecture**: API → Services → Workflows → DSPy → Agents
- Typed DSPy Signatures with Pydantic validation
- DSPy Assertions for routing validation
- Routing Cache (TTL 5m) for latency reduction
- Smart Fast-Path for simple queries (<1s)
- Secure-by-default tracing (`capture_sensitive` defaults to false)
- Services layer for async business logic

## Development Commands

| Task                 | Command                                             |
| -------------------- | --------------------------------------------------- |
| Install dependencies | `make install` (uses uv)                            |
| Full-stack dev       | `make dev` (backend :8000, frontend :5173)          |
| Backend only         | `make backend`                                      |
| Frontend only        | `make frontend-dev`                                 |
| Run tests            | `make test`                                         |
| Run single test      | `uv run pytest tests/path/test_file.py::test_name`  |
| Frontend tests       | `make test-frontend` (Vitest)                       |
| E2E tests            | `make test-e2e` (Playwright, requires dev servers)  |
| All tests            | `make test-all`                                     |
| Lint + type check    | `make check` (fast, run before commits)             |
| Full QA suite        | `make qa` (lint + format + type + all tests)        |
| Format code          | `make format`                                       |
| Frontend lint        | `make frontend-lint`                                |
| Clear DSPy cache     | `make clear-cache` (after modifying DSPy modules)   |
| Evaluate history     | `make evaluate-history` (DSPy-based evaluation)     |
| Start tracing        | `make tracing-start` (Jaeger UI at :16686)          |
| Stop tracing         | `make tracing-stop`                                 |
| CLI task             | `agentic-fleet run -m "your task" --verbose`        |
| CLI evaluate         | `agentic-fleet eval` (run evaluations with tracing) |
| CLI optimize         | `agentic-fleet optimize` (DSPy optimization)        |
| CLI inspect          | `agentic-fleet inspect` (workflow inspection)       |
| CLI dev server       | `agentic-fleet dev` (start development server)      |

**Package managers**: `uv` for Python (mandatory, >0.8.0; never pip directly), `npm` for frontend (not bun).

**Pre-commit hooks**: Available via `make pre-commit-install` (Ruff, Prettier, type-check).

## Architecture

```
src/agentic_fleet/
├── api/                      # FASTAPI WEB LAYER
│   ├── deps.py               # Dependency injection (DB sessions, Auth, Clients)
│   ├── lifespan.py           # Startup/Shutdown events (e.g., initializing DSPy)
│   ├── middleware.py         # FastAPI-level middleware (CORS, Auth, Logging)
│   ├── main.py               # FastAPI app entry + router mounting
│   ├── routes/               # Primary API endpoints
│   │   ├── chat.py           # Chat and streaming agent interactions
│   │   ├── optimization.py   # GEPA/DSPy optimization job management
│   │   ├── workflows.py      # Workflow status and management
│   │   └── nlu.py            # Intent classification + entity extraction
│   └── v1/events/            # Versioned event mapping
│       └── mapping.py        # Event routing (maps workflow events → UI)
│
├── services/                 # ASYNC BUSINESS LOGIC LAYER
│   ├── agent_service.py      # Factory for creating and managing agents
│   ├── chat_service.py       # Manages conversation logic and agent routing
│   ├── chat_sse.py           # Logic for Server-Sent Events (SSE) streaming
│   ├── chat_websocket.py     # Logic for real-time WebSocket communication
│   ├── optimization_service.py # Bridges API to GEPA optimization loops
│   └── workflow_service.py   # Orchestrates complex multi-agent workflows
│
├── workflows/                # THE ORCHESTRATION LAYER (5-Phase Pipeline)
│   ├── supervisor.py         # Main entry point + fast-path detection
│   ├── executors.py          # 5 executors (Analysis, Routing, Execution, Progress, Quality)
│   ├── strategies.py         # Execution modes (delegated/sequential/parallel)
│   ├── builder.py            # Graph construction for Agent Framework
│   ├── context.py            # SupervisorContext for state management
│   ├── handoff.py            # Structured agent handoff management
│   ├── models.py             # Workflow data models and events
│   ├── narrator.py           # DSPy-based event narration for UX messages
│   └── initialization.py     # Bootstraps contexts, agent catalogs, caches
│
├── dspy_modules/             # THE INTELLIGENCE LAYER (DSPy + GEPA)
│   ├── reasoner.py           # DSPyReasoner (manages all DSPy modules)
│   ├── signatures.py         # DSPy signatures for all phases
│   ├── typed_models.py       # Pydantic models for structured outputs
│   ├── assertions.py         # DSPy assertions for validation
│   ├── nlu.py                # Intent classification + entity extraction
│   ├── optimizer.py          # GEPA loop for reflective prompt evolution
│   └── refinement.py         # BestOfN and iterative improvement
│
├── agents/                   # THE RUNTIME LAYER (MS Agent Framework)
│   ├── coordinator.py        # AgentFactory (creates agents from YAML)
│   ├── base.py               # DSPyEnhancedAgent mixin
│   ├── foundry.py            # Azure AI Foundry integration
│   └── prompts.py            # Centralized prompt modules
│
├── tools/                    # THE CAPABILITY LAYER
│   ├── tavily_tool.py        # Tavily search integration
│   ├── browser_tool.py       # Browser automation for page capture
│   ├── mcp_tools.py          # MCP tool bridges
│   └── hosted_code_adapter.py # Hosted code interpreter
│
├── utils/                    # THE INFRASTRUCTURE LAYER
│   ├── cfg/                  # Configuration loading
│   ├── infra/                # Tracing, resilience, telemetry, logging
│   └── storage/              # Cosmos, persistence, history management
│
├── models/                   # SHARED DATA MODELS (Pydantic)
│   ├── conversations.py      # Persistence-ready conversation models
│   ├── requests.py           # API Request schemas
│   ├── responses.py          # API Response schemas
│   └── workflows.py          # Workflow-specific models
│
├── evaluation/               # BATCH EVALUATION
│   ├── evaluator.py          # Evaluation engine
│   └── metrics.py            # Evaluation metrics
│
└── config/                   # SYSTEM CONFIGURATION
    └── workflow_config.yaml  # Source of truth for models, tools, thresholds
```

**Config-Driven**: Models, agents, thresholds, and tools are declared in `src/agentic_fleet/config/workflow_config.yaml`. Reference YAML values—don't hardcode.

### Layered Architecture Flow

```
┌──────────┐     ┌─────────────────────────────────────────────────────┐
│   User   │────▶│                  API LAYER                         │
│ (WS/SSE) │     │  routes/chat.py → middleware.py → deps.py          │
└──────────┘     └─────────────────────────────────────────────────────┘
                                    │
                                    ▼
┌─────────────────────────────────────────────────────────────────────┐
│                        SERVICES LAYER                                │
│  chat_service.py → chat_websocket.py / chat_sse.py                  │
│  workflow_service.py ← optimization_service.py                       │
└─────────────────────────────────────────────────────────────────────┘
                                    │
                                    ▼
┌─────────────────────────────────────────────────────────────────────┐
│                    WORKFLOWS LAYER (5-Phase Pipeline)                │
│  ┌─────────┐  ┌─────────┐  ┌───────────┐  ┌──────────┐  ┌─────────┐│
│  │ANALYSIS │→ │ ROUTING │→ │ EXECUTION │→ │ PROGRESS │→ │ QUALITY ││
│  └─────────┘  └─────────┘  └───────────┘  └──────────┘  └─────────┘│
│       ↓            ↓              ↓             ↓            ↓      │
│    DSPy NLU    DSPy Route   Agent Framework  Event Stream  Assert  │
└─────────────────────────────────────────────────────────────────────┘
                                    │
                    ┌───────────────┼───────────────┐
                    ▼               ▼               ▼
              ┌──────────┐   ┌──────────┐    ┌──────────┐
              │ DSPy     │   │ Agents   │    │  Tools   │
              │ Modules  │   │ (AF)     │    │          │
              └──────────┘   └──────────┘    └──────────┘
```

### 5-Phase Pipeline

1. **Analysis** (`AnalysisExecutor`): Extracts complexity, required capabilities, preferred tools
2. **Routing** (`RoutingExecutor`): Assigns agents, selects execution mode, creates subtasks
3. **Execution** (`ExecutionExecutor`): Runs agents via strategies (parallel/sequential/delegated)
4. **Progress** (`ProgressExecutor`): Evaluates completion (complete/refine/continue)
5. **Quality** (`QualityExecutor`): Scores output (0-10), identifies missing elements

**Fast-Path Optimization**: Simple queries (greetings, math, factual questions) bypass full pipeline via `is_simple_task()` check in `supervisor.py` (<1s response).

### Streaming & Events

- WebSocket/SSE streaming via `run_stream()` in `supervisor.py`
- Event types: `WorkflowStatusEvent`, `ExecutorCompletedEvent`, `MagenticAgentMessageEvent`, `ReasoningStreamEvent`
- Event mapping: `api/v1/events/mapping.py` routes events to UI components

**Adding new events**: When adding streaming event types:

1. Update backend mapping in `src/agentic_fleet/api/v1/events/mapping.py`
2. Add `ui_routing:` entry in `workflow_config.yaml`
3. Update frontend types in `src/frontend/src/api/types.ts`
4. Handle in `src/frontend/src/features/chat/stores/chatStore.ts`

**Human-in-the-loop + resume protocol (WebSocket)**:

- During streaming, the backend may emit request events that require a client response.
- Clients can reply with `{"type": "workflow.response", ...}` to unblock the workflow.
- Checkpointing is enabled for new runs by configuring checkpoint storage (opt-in flag), not by sending `checkpoint_id`.
- Resuming is explicit: `{"type": "workflow.resume", "checkpoint_id": "..."}`.
- `checkpoint_id` is **resume-only** (message XOR checkpoint_id).

## Key Conventions

### Python

- Python 3.12+ with modern syntax (`type | None`, not `Optional[type]`)
- Strict typing with `ty` checker; avoid `Any`
- Absolute imports: `from agentic_fleet.utils import ...`
- Line length: 100 chars (Ruff enforced)
- Run quality checks before commits: `make check`
- Pre-commit hooks available: `make pre-commit-install`

### Services Layer (New in v0.7.0)

The services layer provides **async business logic** between API routes and the workflow orchestration:

- **`chat_service.py`**: Conversation management, agent routing decisions
- **`chat_sse.py`**: Server-Sent Events streaming implementation
- **`chat_websocket.py`**: Real-time WebSocket for bidirectional communication
- **`workflow_service.py`**: Entry point for multi-agent workflow orchestration
- **`optimization_service.py`**: Bridges API to GEPA optimization loops

**Key principle**: Long-running agentic tasks are async—services ensure FastAPI remains responsive while agents think.

### DSPy Integration

- **Compilation is offline-first**—production should be **offline-only** (via `scripts/optimize_reasoner.py` / `agentic-fleet optimize`) and fail-fast when artifacts are missing by setting `dspy.require_compiled: true` in `src/agentic_fleet/config/workflow_config.yaml`. Development may optionally start **background compilation** when enabled (see `initialize_workflow_context(..., compile_dspy=True)`).
- Signatures: `src/agentic_fleet/dspy_modules/signatures.py`
- Cache: `.var/logs/compiled_supervisor.pkl`
- Clear cache after modifying DSPy modules: `make clear-cache`
- Examples: `src/agentic_fleet/data/supervisor_examples.json`
- **Typed Signatures (v0.6.9+)**: All outputs use Pydantic models (`typed_models.py`)
- **Assertions (v0.6.9+)**: Routing validation via `dspy.Assert` and `dspy.Suggest` (`assertions.py`)
- **Routing Cache (v0.6.9+)**: Cached decisions (TTL 5m) in `reasoner.py`
- **Management API**: Runtime inspection via `/dspy/*` endpoints (`api/routes/dspy.py`)
  - `GET /dspy/prompts` - List all DSPy prompts
  - `GET /dspy/config` - Get DSPy configuration
  - `GET /dspy/stats` - Get execution statistics
  - `GET /dspy/cache` - Cache info
  - `DELETE /dspy/cache` - Clear DSPy cache
  - `GET /dspy/reasoner/summary` - Get reasoner summary
  - `DELETE /dspy/reasoner/routing-cache` - Clear routing cache
  - `GET /dspy/signatures` - List DSPy signatures

### Frontend (React/TypeScript)

```
src/frontend/src/
├── api/          # API client + React Query (server state)
<<<<<<< HEAD
├── features/     # Feature-based organization
│   ├── chat/     # Chat interface (UI + store + streaming)
│   └── dashboard/# Optimization dashboard
├── components/   # Reusable UI organized by domain
│   └── ui/       # shadcn/ui design system primitives
=======
│   ├── QueryProvider.tsx  # React Query provider
│   ├── hooks.ts       # Custom API hooks (useChat, useWorkflow, etc.)
│   ├── http.ts        # HTTP client (axios-based)
│   ├── websocket.ts   # WebSocket client for streaming
│   └── config.ts      # API configuration
├── components/   # Reusable UI organized by domain
│   ├── ui/      # shadcn/ui design system primitives
│   ├── chat/    # Chat interface (messages, input, container)
│   ├── message/ # Message rendering (markdown, code, reasoning)
│   ├── workflow/# Workflow visualization
│   ├── dashboard/# Dashboard components
│   └── layout/  # Layout shells (headers, sidebars, panels)
├── pages/        # Page-level views (composition & orchestration)
│   ├── chat-page.tsx      # Main chat interface
│   └── dashboard-page.tsx # Optimization dashboard
├── stores/       # Zustand stores (client state, UI preferences)
>>>>>>> 69cdd789
├── hooks/        # Custom React hooks
├── lib/          # Utility functions
├── contexts/     # React contexts
├── styles/       # CSS organization
<<<<<<< HEAD
└── main.tsx      # Entry point
=======
├── root/         # App shell and view routing
│   └── app.tsx
└── main.tsx      # Entry point
```

**Component Organization Rules:**

1. UI Primitives (`components/ui/`): shadcn/ui only, no business logic
2. Domain Components (`components/[domain]/`): Reusable UI for specific domains
   - Chat: All chat interface components including PromptInput
   - Message: Message rendering and formatting
   - Workflow: Workflow visualization components
   - Layout: App structure (headers, sidebars, panels)
3. Pages (`pages/`): Top-level views that compose components and manage view-level state
4. Hooks always in `hooks/` directory (never in `components/`)
5. Organize by technical concern, not features

**Import Patterns:**

```typescript
// Pages
import { ChatPage } from "@/pages/chat-page";

// Domain components
import { ChatMessages, PromptInput } from "@/components/chat";
import { Message, Markdown } from "@/components/message";

// UI primitives
import { Button, Sidebar } from "@/components/ui";

// Hooks, stores
import { useSidebar, useIsMobile } from "@/hooks";
import { useChatStore } from "@/stores";
>>>>>>> 69cdd789
```

- API calls: Always through `api/hooks.ts` (never direct fetch)
- State: Server state via React Query, client state via Zustand stores
- Config: `VITE_API_URL` in `.env` (defaults to `http://localhost:8000`)
- Package manager: `npm` only (not bun)
- Testing: Vitest with jsdom, React Testing Library

## Common Tasks

### Adding an Agent

1. Add config to `workflow_config.yaml` under `agents:`
2. Add prompts to `src/agentic_fleet/agents/prompts.py` (referenced as `prompts.<name>`)
3. Tools auto-resolve via `ToolRegistry`; list tool names in YAML

### Adding a Tool

1. Create adapter in `src/agentic_fleet/tools/` (extend base patterns)
2. Add to agent's `tools:` list in workflow_config.yaml (auto-discovered)

### Modifying Workflow Phases

- Executors: `workflows/executors.py` (AnalysisExecutor, RoutingExecutor, etc.)
- Strategies: `workflows/strategies.py` (delegated/sequential/parallel)
- Models: `workflows/models.py` (workflow data models and events)

### Adding API Endpoints

1. Create route in `src/agentic_fleet/api/routes/`
2. Add business logic to `src/agentic_fleet/services/`
3. Register route in `api/main.py`
4. Add request/response models to `models/requests.py` / `models/responses.py`

### Testing

**Backend (pytest)**:

```bash
make test                           # All backend tests
make test-config                    # Config validation
uv run pytest tests/unit/test_foo.py::test_bar  # Single test
```

**Frontend (Vitest)**:

```bash
make test-frontend                  # Unit tests
cd src/frontend && npm run test:ui  # Interactive UI
```

**E2E (Playwright)**:

```bash
make test-e2e                       # Requires dev servers running
npx playwright install chromium     # Install browser (first time)
```

## Performance & Optimization

### Smart Fast-Path (v0.6.7)

- Detects simple tasks via `is_simple_task()` in `supervisor.py`
- Bypasses multi-agent routing for greetings, math, factual questions
- Response time: <1 second
- Configure thresholds in `workflow_config.yaml`

### Routing Cache (v0.6.9)

- Caches routing decisions for 5 minutes (TTL configurable)
- Enable via `enable_routing_cache: true` in `workflow_config.yaml`
- Reduces latency and API costs for repeated tasks

### Latency Tips

- Use `gpt-5-mini` for routing (fast, cheap)
- Reduce `gepa_max_metric_calls` in config
- Disable judge phase if quality threshold not needed
- Clear DSPy cache after changes: `make clear-cache`

### GEPA Optimization

- Offline optimization via `scripts/optimize_reasoner.py`
- Logs: `.var/logs/gepa/`
- Metrics: routing accuracy, latency, quality scores

### TTL Cache

- Generic TTL cache in `utils/cache.py` with hit rate tracking
- Agent response caching decorator for expensive operations
- Cosmos DB mirroring for distributed caching

## Advanced Features

### Group Chat Mode

- Multi-agent discussions via `DSPyGroupChatManager`
- Speaker selection: `GroupChatSpeakerSelection` signature
- Workflows can participate as agents: `workflow.as_agent()`

### Middleware System

- **ChatMiddleware**: Cross-cutting concerns (logging, tracing)
- **BridgeMiddleware**: Captures runtime history for offline learning
- Location: `src/agentic_fleet/api/middleware.py`

### NLU Module

- Intent classification and entity extraction
- DSPy-backed: `dspy_modules/nlu.py`
- API endpoints: `api/routes/nlu.py`
- Update signatures and compiled caches together

### Dynamic Prompts

- Agent instructions generated via DSPy signatures
- `PlannerInstructionSignature` for optimized prompts
- Offline optimization via GEPA

### Event Narrator

- DSPy-based module that translates raw workflow events to user-friendly narratives
- Location: `workflows/narrator.py`
- Uses `WorkflowNarration` signature for context-aware message generation
- Integrates with streaming events system for real-time UI updates

## Environment Variables

**Required**: `OPENAI_API_KEY`

**Optional**:

- `TAVILY_API_KEY` (web search)
- `DSPY_COMPILE=false` (skip recompilation)
- `ENABLE_OTEL=true` + `OTLP_ENDPOINT` (tracing)
- `ENABLE_SENSITIVE_DATA=true` (capture prompts in traces/telemetry; default: false)
- `LOG_JSON=0` (human-readable logs; JSON on by default)
- `AZURE_OPENAI_ENDPOINT`, `AZURE_OPENAI_API_KEY` (Azure OpenAI)
- `AZURE_AI_SEARCH_ENDPOINT`, `AZURE_COSMOS_ENDPOINT` (Azure services)
- `AGENTICFLEET_USE_COSMOS=true` (enable Azure Cosmos DB integration)
- `AGENTICFLEET_DEFAULT_USER_ID=user123` (default user ID for multi-tenant scoping)

Copy `.env.example` → `.env` for local development.

## Runtime Data

All caches, logs, and history live under `.var/` (gitignored). Key locations:

```
.var/
├── cache/dspy/             # DSPy module cache
├── logs/
│   ├── compiled_supervisor.pkl  # Main DSPy compiled cache
│   ├── execution_history.jsonl  # Workflow decisions & results
│   ├── gepa/                    # GEPA optimization logs
│   └── evaluation/              # Evaluation results
└── data/
    ├── conversations.json       # Chat history
    └── db/                      # SQLite databases

src/agentic_fleet/data/
├── golden_dataset.json     # Training data for DSPy optimization
└── supervisor_examples.json # Supervisor examples for few-shot learning
```

Initialize: `make init-var`

## Debugging Tips

- **Routing issues**: Check `.var/logs/execution_history.jsonl` for decisions
- **Slow workflows**: Reduce `gepa_max_metric_calls` in workflow_config.yaml, or use `--fast` flag
- **DSPy fallback**: If no compiled cache, system uses zero-shot (set `require_compiled: true` in production)
- **Frontend not connecting**: Verify `VITE_API_URL` matches backend port
- **Type errors**: Run `make type-check` to catch issues before runtime
- **Tracing**: Start Jaeger UI with `make tracing-start`, view at <http://localhost:16686>

## Common Pitfalls

1. **Never compile DSPy at runtime** - Compilation is strictly offline via `scripts/optimize_reasoner.py`
2. **Clear cache after DSPy changes** - Run `make clear-cache` after modifying signatures or reasoner
3. **Don't hardcode config values** - Always reference `workflow_config.yaml`
4. **Set `require_compiled: true` in production** - Ensures compiled cache exists before execution
5. **Use uv, not pip** - Direct pip usage breaks dependency management (uv >0.8.0 mandatory)
6. **Frontend uses npm, not bun** - Project standardized on npm for consistency
7. **Update typed models with signatures** - Pydantic models in `typed_models.py` must match DSPy outputs
8. **Structured logging is JSON by default** - Set `LOG_JSON=0` for human-readable logs
9. **Do not send `checkpoint_id` with a start message** - In agent-framework, `checkpoint_id` is resume-only (message XOR checkpoint_id)
10. **Fast-path is stateless** - It should only apply to first-turn/simple prompts; follow-up turns must use the full workflow to preserve history

## Files to Read First

1. `src/agentic_fleet/config/workflow_config.yaml` — All runtime settings
2. `src/agentic_fleet/workflows/supervisor.py` — Main orchestration entry
3. `src/agentic_fleet/services/workflow_service.py` — Service layer entry point
4. `src/agentic_fleet/agents/coordinator.py` — AgentFactory (creates agents from YAML)
5. `src/agentic_fleet/dspy_modules/reasoner.py` — DSPy module manager
6. `src/agentic_fleet/api/v1/events/mapping.py` — Event routing (maps workflow events → UI)
7. `AGENTS.md` (root) — Toolchain defaults and working agreements
8. `.github/copilot-instructions.md` — Additional AI assistant context

## Deployment

### Docker

```bash
cd docker && docker compose up    # Start all services
docker compose up --build         # Rebuild and start
```

Configuration in `docker/` directory with Dockerfile and compose configurations.

### Azure

Azure Bicep templates and deployment scripts in `infrastructure/azure/standard-agent-setup/`:

```bash
cd infrastructure/azure/standard-agent-setup
./deploy.sh                       # Deploy to Azure
```

Deploys: App Service, Cosmos DB, Azure OpenAI, Key Vault, and supporting resources.

## Additional Resources

- **DSPy Documentation**: https://dspy.ai
- **Agent Framework**: https://github.com/microsoft/agent-framework
- **Contributing Guide**: See `CONTRIBUTING.md` for detailed guidelines
- **Troubleshooting**: See `docs/users/troubleshooting.md`<|MERGE_RESOLUTION|>--- conflicted
+++ resolved
@@ -6,15 +6,13 @@
 
 AgenticFleet is a multi-agent orchestration system combining DSPy + Microsoft Agent Framework. Tasks flow through a 5-phase pipeline: **Analysis → Routing → Execution → Progress → Quality**. Supports delegated, sequential, parallel, handoff, and discussion execution modes.
 
-**Current version highlights (v0.7.0 – FastAPI-First Architecture)**:
-
-- **Layered Architecture**: API → Services → Workflows → DSPy → Agents
+**Current version highlights (v0.6.95)**:
+
 - Typed DSPy Signatures with Pydantic validation
 - DSPy Assertions for routing validation
 - Routing Cache (TTL 5m) for latency reduction
 - Smart Fast-Path for simple queries (<1s)
 - Secure-by-default tracing (`capture_sensitive` defaults to false)
-- Services layer for async business logic
 
 ## Development Commands
 
@@ -51,112 +49,33 @@
 
 ```
 src/agentic_fleet/
-├── api/                      # FASTAPI WEB LAYER
-│   ├── deps.py               # Dependency injection (DB sessions, Auth, Clients)
-│   ├── lifespan.py           # Startup/Shutdown events (e.g., initializing DSPy)
-│   ├── middleware.py         # FastAPI-level middleware (CORS, Auth, Logging)
-│   ├── main.py               # FastAPI app entry + router mounting
-│   ├── routes/               # Primary API endpoints
-│   │   ├── chat.py           # Chat and streaming agent interactions
-│   │   ├── optimization.py   # GEPA/DSPy optimization job management
-│   │   ├── workflows.py      # Workflow status and management
-│   │   └── nlu.py            # Intent classification + entity extraction
-│   └── v1/events/            # Versioned event mapping
-│       └── mapping.py        # Event routing (maps workflow events → UI)
-│
-├── services/                 # ASYNC BUSINESS LOGIC LAYER
-│   ├── agent_service.py      # Factory for creating and managing agents
-│   ├── chat_service.py       # Manages conversation logic and agent routing
-│   ├── chat_sse.py           # Logic for Server-Sent Events (SSE) streaming
-│   ├── chat_websocket.py     # Logic for real-time WebSocket communication
-│   ├── optimization_service.py # Bridges API to GEPA optimization loops
-│   └── workflow_service.py   # Orchestrates complex multi-agent workflows
-│
-├── workflows/                # THE ORCHESTRATION LAYER (5-Phase Pipeline)
-│   ├── supervisor.py         # Main entry point + fast-path detection
-│   ├── executors.py          # 5 executors (Analysis, Routing, Execution, Progress, Quality)
-│   ├── strategies.py         # Execution modes (delegated/sequential/parallel)
-│   ├── builder.py            # Graph construction for Agent Framework
-│   ├── context.py            # SupervisorContext for state management
-│   ├── handoff.py            # Structured agent handoff management
-│   ├── models.py             # Workflow data models and events
-│   ├── narrator.py           # DSPy-based event narration for UX messages
-│   └── initialization.py     # Bootstraps contexts, agent catalogs, caches
-│
-├── dspy_modules/             # THE INTELLIGENCE LAYER (DSPy + GEPA)
-│   ├── reasoner.py           # DSPyReasoner (manages all DSPy modules)
-│   ├── signatures.py         # DSPy signatures for all phases
-│   ├── typed_models.py       # Pydantic models for structured outputs
-│   ├── assertions.py         # DSPy assertions for validation
-│   ├── nlu.py                # Intent classification + entity extraction
-│   ├── optimizer.py          # GEPA loop for reflective prompt evolution
-│   └── refinement.py         # BestOfN and iterative improvement
-│
-├── agents/                   # THE RUNTIME LAYER (MS Agent Framework)
-│   ├── coordinator.py        # AgentFactory (creates agents from YAML)
-│   ├── base.py               # DSPyEnhancedAgent mixin
-│   ├── foundry.py            # Azure AI Foundry integration
-│   └── prompts.py            # Centralized prompt modules
-│
-├── tools/                    # THE CAPABILITY LAYER
-│   ├── tavily_tool.py        # Tavily search integration
-│   ├── browser_tool.py       # Browser automation for page capture
-│   ├── mcp_tools.py          # MCP tool bridges
-│   └── hosted_code_adapter.py # Hosted code interpreter
-│
-├── utils/                    # THE INFRASTRUCTURE LAYER
-│   ├── cfg/                  # Configuration loading
-│   ├── infra/                # Tracing, resilience, telemetry, logging
-│   └── storage/              # Cosmos, persistence, history management
-│
-├── models/                   # SHARED DATA MODELS (Pydantic)
-│   ├── conversations.py      # Persistence-ready conversation models
-│   ├── requests.py           # API Request schemas
-│   ├── responses.py          # API Response schemas
-│   └── workflows.py          # Workflow-specific models
-│
-├── evaluation/               # BATCH EVALUATION
-│   ├── evaluator.py          # Evaluation engine
-│   └── metrics.py            # Evaluation metrics
-│
-└── config/                   # SYSTEM CONFIGURATION
-    └── workflow_config.yaml  # Source of truth for models, tools, thresholds
+├── agents/           # Agent definitions, AgentFactory (coordinator.py)
+├── workflows/        # Orchestration: supervisor.py (entry), executors.py (phases)
+│   ├── supervisor.py # Main workflow entry + fast-path detection
+│   ├── executors.py  # 5 executors (Analysis, Routing, Execution, Progress, Quality)
+│   ├── strategies.py # Execution modes (delegated/sequential/parallel)
+│   ├── models.py     # Workflow data models and events
+│   └── narrator.py   # DSPy-based event narration for user-friendly messages
+├── dspy_modules/     # DSPy signatures, reasoner, typed models, assertions
+│   ├── reasoner.py   # DSPyReasoner (manages all DSPy modules)
+│   ├── signatures.py # DSPy signatures for all phases
+│   ├── typed_models.py # Pydantic models for structured outputs
+│   └── assertions.py # DSPy assertions for validation
+├── tools/            # Tool adapters (Tavily, browser, MCP, code interpreter)
+├── app/              # FastAPI backend + SSE streaming
+│   ├── main.py       # FastAPI app entry
+│   └── routers/      # API routes (chat, workflow, nlu, dspy_management)
+├── config/           # workflow_config.yaml - source of truth for all settings
+├── core/             # Middleware (ChatMiddleware, BridgeMiddleware)
+├── data/             # Training data (golden_dataset.json, supervisor_examples.json)
+└── utils/            # Shared helpers, organized into submodules
+    ├── infra/        # Tracing, resilience, telemetry, logging
+    ├── storage/      # Cosmos, persistence, history management
+    └── cfg/          # Configuration utilities
+src/frontend/         # React/Vite UI with React Query
 ```
 
 **Config-Driven**: Models, agents, thresholds, and tools are declared in `src/agentic_fleet/config/workflow_config.yaml`. Reference YAML values—don't hardcode.
-
-### Layered Architecture Flow
-
-```
-┌──────────┐     ┌─────────────────────────────────────────────────────┐
-│   User   │────▶│                  API LAYER                         │
-│ (WS/SSE) │     │  routes/chat.py → middleware.py → deps.py          │
-└──────────┘     └─────────────────────────────────────────────────────┘
-                                    │
-                                    ▼
-┌─────────────────────────────────────────────────────────────────────┐
-│                        SERVICES LAYER                                │
-│  chat_service.py → chat_websocket.py / chat_sse.py                  │
-│  workflow_service.py ← optimization_service.py                       │
-└─────────────────────────────────────────────────────────────────────┘
-                                    │
-                                    ▼
-┌─────────────────────────────────────────────────────────────────────┐
-│                    WORKFLOWS LAYER (5-Phase Pipeline)                │
-│  ┌─────────┐  ┌─────────┐  ┌───────────┐  ┌──────────┐  ┌─────────┐│
-│  │ANALYSIS │→ │ ROUTING │→ │ EXECUTION │→ │ PROGRESS │→ │ QUALITY ││
-│  └─────────┘  └─────────┘  └───────────┘  └──────────┘  └─────────┘│
-│       ↓            ↓              ↓             ↓            ↓      │
-│    DSPy NLU    DSPy Route   Agent Framework  Event Stream  Assert  │
-└─────────────────────────────────────────────────────────────────────┘
-                                    │
-                    ┌───────────────┼───────────────┐
-                    ▼               ▼               ▼
-              ┌──────────┐   ┌──────────┐    ┌──────────┐
-              │ DSPy     │   │ Agents   │    │  Tools   │
-              │ Modules  │   │ (AF)     │    │          │
-              └──────────┘   └──────────┘    └──────────┘
-```
 
 ### 5-Phase Pipeline
 
@@ -172,14 +91,14 @@
 
 - WebSocket/SSE streaming via `run_stream()` in `supervisor.py`
 - Event types: `WorkflowStatusEvent`, `ExecutorCompletedEvent`, `MagenticAgentMessageEvent`, `ReasoningStreamEvent`
-- Event mapping: `api/v1/events/mapping.py` routes events to UI components
+- Event mapping: `api/events/mapping.py` routes events to UI components
 
 **Adding new events**: When adding streaming event types:
 
-1. Update backend mapping in `src/agentic_fleet/api/v1/events/mapping.py`
+1. Update backend mapping in `src/agentic_fleet/api/events/mapping.py`
 2. Add `ui_routing:` entry in `workflow_config.yaml`
 3. Update frontend types in `src/frontend/src/api/types.ts`
-4. Handle in `src/frontend/src/features/chat/stores/chatStore.ts`
+4. Handle in `src/frontend/src/stores/chatStore.ts`
 
 **Human-in-the-loop + resume protocol (WebSocket)**:
 
@@ -199,18 +118,6 @@
 - Line length: 100 chars (Ruff enforced)
 - Run quality checks before commits: `make check`
 - Pre-commit hooks available: `make pre-commit-install`
-
-### Services Layer (New in v0.7.0)
-
-The services layer provides **async business logic** between API routes and the workflow orchestration:
-
-- **`chat_service.py`**: Conversation management, agent routing decisions
-- **`chat_sse.py`**: Server-Sent Events streaming implementation
-- **`chat_websocket.py`**: Real-time WebSocket for bidirectional communication
-- **`workflow_service.py`**: Entry point for multi-agent workflow orchestration
-- **`optimization_service.py`**: Bridges API to GEPA optimization loops
-
-**Key principle**: Long-running agentic tasks are async—services ensure FastAPI remains responsive while agents think.
 
 ### DSPy Integration
 
@@ -237,13 +144,6 @@
 ```
 src/frontend/src/
 ├── api/          # API client + React Query (server state)
-<<<<<<< HEAD
-├── features/     # Feature-based organization
-│   ├── chat/     # Chat interface (UI + store + streaming)
-│   └── dashboard/# Optimization dashboard
-├── components/   # Reusable UI organized by domain
-│   └── ui/       # shadcn/ui design system primitives
-=======
 │   ├── QueryProvider.tsx  # React Query provider
 │   ├── hooks.ts       # Custom API hooks (useChat, useWorkflow, etc.)
 │   ├── http.ts        # HTTP client (axios-based)
@@ -260,14 +160,10 @@
 │   ├── chat-page.tsx      # Main chat interface
 │   └── dashboard-page.tsx # Optimization dashboard
 ├── stores/       # Zustand stores (client state, UI preferences)
->>>>>>> 69cdd789
 ├── hooks/        # Custom React hooks
 ├── lib/          # Utility functions
 ├── contexts/     # React contexts
 ├── styles/       # CSS organization
-<<<<<<< HEAD
-└── main.tsx      # Entry point
-=======
 ├── root/         # App shell and view routing
 │   └── app.tsx
 └── main.tsx      # Entry point
@@ -301,7 +197,6 @@
 // Hooks, stores
 import { useSidebar, useIsMobile } from "@/hooks";
 import { useChatStore } from "@/stores";
->>>>>>> 69cdd789
 ```
 
 - API calls: Always through `api/hooks.ts` (never direct fetch)
@@ -329,13 +224,6 @@
 - Strategies: `workflows/strategies.py` (delegated/sequential/parallel)
 - Models: `workflows/models.py` (workflow data models and events)
 
-### Adding API Endpoints
-
-1. Create route in `src/agentic_fleet/api/routes/`
-2. Add business logic to `src/agentic_fleet/services/`
-3. Register route in `api/main.py`
-4. Add request/response models to `models/requests.py` / `models/responses.py`
-
 ### Testing
 
 **Backend (pytest)**:
@@ -390,7 +278,7 @@
 
 ### TTL Cache
 
-- Generic TTL cache in `utils/cache.py` with hit rate tracking
+- Generic TTL cache in `utils/cache_impl.py` with hit rate tracking
 - Agent response caching decorator for expensive operations
 - Cosmos DB mirroring for distributed caching
 
@@ -406,13 +294,13 @@
 
 - **ChatMiddleware**: Cross-cutting concerns (logging, tracing)
 - **BridgeMiddleware**: Captures runtime history for offline learning
-- Location: `src/agentic_fleet/api/middleware.py`
+- Location: `src/agentic_fleet/core/middleware.py`
 
 ### NLU Module
 
 - Intent classification and entity extraction
 - DSPy-backed: `dspy_modules/nlu.py`
-- API endpoints: `api/routes/nlu.py`
+- API endpoints: `app/routers/nlu.py`
 - Update signatures and compiled caches together
 
 ### Dynamic Prompts
@@ -495,12 +383,11 @@
 
 1. `src/agentic_fleet/config/workflow_config.yaml` — All runtime settings
 2. `src/agentic_fleet/workflows/supervisor.py` — Main orchestration entry
-3. `src/agentic_fleet/services/workflow_service.py` — Service layer entry point
-4. `src/agentic_fleet/agents/coordinator.py` — AgentFactory (creates agents from YAML)
-5. `src/agentic_fleet/dspy_modules/reasoner.py` — DSPy module manager
-6. `src/agentic_fleet/api/v1/events/mapping.py` — Event routing (maps workflow events → UI)
-7. `AGENTS.md` (root) — Toolchain defaults and working agreements
-8. `.github/copilot-instructions.md` — Additional AI assistant context
+3. `src/agentic_fleet/agents/coordinator.py` — AgentFactory (creates agents from YAML)
+4. `src/agentic_fleet/dspy_modules/reasoner.py` — DSPy module manager
+5. `src/agentic_fleet/api/events/mapping.py` — Event routing (maps workflow events → UI)
+6. `AGENTS.md` (root) — Toolchain defaults and working agreements
+7. `.github/copilot-instructions.md` — Additional AI assistant context
 
 ## Deployment
 
