--- conflicted
+++ resolved
@@ -73,11 +73,7 @@
 # Agent Configuration
 agents:
   researcher:
-<<<<<<< HEAD
-    model: gpt-5.1
-=======
-    model: gpt-4.1-mini
->>>>>>> 6ae2197c
+    model: gpt-4.1
     tools:
       - TavilySearchTool # Requires TAVILY_API_KEY environment variable
     temperature: 0.5
@@ -86,11 +82,7 @@
     timeout: 60 # Task timeout in seconds
 
   analyst:
-<<<<<<< HEAD
-    model: gpt-5.1-codex
-=======
-    model: gpt-4.1-mini
->>>>>>> 6ae2197c
+    model: gpt-4.1
     tools:
       - HostedCodeInterpreterTool
     temperature: 0.3
@@ -100,11 +92,7 @@
     strategy: "react" # Switch to ReAct for stability
 
   writer:
-<<<<<<< HEAD
-    model: gpt-5.1-chat
-=======
-    model: gpt-5-nano
->>>>>>> 6ae2197c
+    model: gpt-4.1
     tools: []
     temperature: 0.7
     enable_dspy: true
