"""Magentic Fleet workflow builder and implementation."""

import hashlib
import json
import logging
import os
from collections.abc import AsyncGenerator
from pathlib import Path
from typing import Any

from agent_framework import MagenticBuilder
from agent_framework.openai import OpenAIResponsesClient
from langcache import LangCache

from agentic_fleet.models import WorkflowConfig
from agentic_fleet.models.events import RunsWorkflow, WorkflowEvent
from agentic_fleet.models.requests import (
    WorkflowCheckpointMetadata,
    WorkflowResumeRequest,
    WorkflowRunRequest,
)
from agentic_fleet.models.workflow_config import WorkflowManagerConfig
from agentic_fleet.persistence.checkpointing import WorkflowCheckpointService
from agentic_fleet.utils.redis_cache import get_redis_cache
from agentic_fleet.utils.telemetry import optional_span, record_workflow_event
from agentic_fleet.workflow.events import WorkflowEventBridge

logger = logging.getLogger(__name__)


class MagenticFleetWorkflow(RunsWorkflow):
    """Magentic Fleet workflow implementation with caching and checkpoint support."""

    def __init__(
        self,
        workflow: Any,
        workflow_id: str,
        *,
        checkpoint_service: WorkflowCheckpointService | None = None,
        cache_config: dict[str, Any] | None = None,
    ) -> None:
        self._workflow = workflow
        self._workflow_id = workflow_id
        self._event_bridge = WorkflowEventBridge()
        self._checkpoint_service = checkpoint_service

        self._langcache: LangCache | None = None
        self._cache_ttl_ms: int | None = None

        if cache_config and cache_config.get("enabled", False):
<<<<<<< HEAD
            try:
                ttl_seconds = int(cache_config.get("ttl_seconds", 3600))
            except (ValueError, TypeError) as e:
                logger.warning(
                    "[MAGENTIC] Invalid ttl_seconds in cache config, using default: %s", e
                )
                ttl_seconds = 3600
=======
            ttl_seconds = int(cache_config.get("ttl_seconds", 3600))
>>>>>>> 82a2e844
            self._cache_ttl_ms = max(ttl_seconds, 0) * 1000 if ttl_seconds else None
            try:
                self._langcache = get_redis_cache().langcache
                logger.info(
                    "[MAGENTIC] LangCache enabled for workflow %s (ttl=%s ms)",
                    workflow_id,
                    self._cache_ttl_ms,
                )
            except Exception as exc:  # pragma: no cover - defensive logging
                logger.warning(
                    "[MAGENTIC] LangCache unavailable, caching disabled: %s", exc, exc_info=True
                )
                self._langcache = None

    def supports_checkpointing(self) -> bool:
        """Return whether checkpointing is configured."""

        return self._checkpoint_service is not None

    async def list_checkpoints(self) -> list[WorkflowCheckpointMetadata]:
        """Return metadata for available checkpoints."""

        if not self._checkpoint_service:
            return []
        return await self._checkpoint_service.list_metadata(self._workflow_id)

    async def run(self, request: WorkflowRunRequest | str) -> AsyncGenerator[WorkflowEvent, None]:
        """Execute the workflow for a new request."""

        with optional_span(
            "MagenticFleetWorkflow.run",
            tracer_name=__name__,
            attributes={"workflow.id": self._workflow_id},
        ) as span:
            run_request = self._normalize_request(request)

            if span is not None:
                span.set_attribute("workflow.request.use_cache", bool(run_request.use_cache))
                if run_request.conversation_id:
                    span.set_attribute("workflow.conversation_id", run_request.conversation_id)
                if run_request.correlation_id:
                    span.set_attribute("workflow.correlation_id", run_request.correlation_id)

            cached_content = await self._maybe_get_cached_response(run_request)
            cache_hit = cached_content is not None
            if span is not None:
                span.set_attribute("workflow.cache_hit", cache_hit)

            if cache_hit:
                async for cached_event in self._emit_cache_hit(run_request, cached_content or ""):
                    yield self._prepare_event(cached_event, run_request)
                if span is not None:
                    span.set_attribute("workflow.response_length", len(cached_content or ""))
                return

            storage = self._checkpoint_service.storage if self._checkpoint_service else None

            last_agent_id: str | None = None
            last_kind: str | None = None
            accumulated_content = ""
            agent_buffers: dict[str, str] = {}
            final_result: str | None = None

            try:
                async for event in self._workflow.run_stream(
                    run_request.message, checkpoint_storage=storage
                ):
                    converted_event = self._event_bridge.convert_event(event, openai_format=True)

                    # Emit progress for orchestrator phases
                    if converted_event.get("type") == "orchestrator.message":
                        kind = converted_event["data"].get("kind", "")
                        if kind != last_kind:
                            if kind == "task_ledger":
                                planning_event = self._prepare_event(
                                    {
                                        "type": "progress",
                                        "data": {
                                            "stage": "planning",
                                            "message": "Manager creating task plan",
                                        },
                                    },
                                    run_request,
                                )
                                yield planning_event
                            elif kind == "progress_ledger":
                                evaluating_event = self._prepare_event(
                                    {
                                        "type": "progress",
                                        "data": {
                                            "stage": "evaluating",
                                            "message": "Manager evaluating progress",
                                        },
                                    },
                                    run_request,
                                )
                                yield evaluating_event
                            last_kind = kind

                    if converted_event.get("type") == "message.delta":
                        agent_id = converted_event["data"].get("agent_id")
                        delta = converted_event["data"].get("delta", "")

                        if delta:
                            accumulated_content += delta
                            if agent_id:
                                agent_buffers.setdefault(agent_id, "")
                                agent_buffers[agent_id] += delta

                        if agent_id and agent_id != last_agent_id:
                            if last_agent_id is not None:
                                completion_event = self._prepare_event(
                                    {
                                        "type": "progress",
                                        "data": {
                                            "stage": "agent.complete",
                                            "agent_id": last_agent_id,
                                            "message": f"{last_agent_id} completed",
                                            "accumulated": agent_buffers.get(last_agent_id, ""),
                                        },
                                    },
                                    run_request,
                                )
                                yield completion_event
                            starting_event = self._prepare_event(
                                {
                                    "type": "progress",
                                    "data": {
                                        "stage": "agent.starting",
                                        "agent_id": agent_id,
                                        "message": f"{agent_id} starting",
                                    },
                                },
                                run_request,
                            )
                            yield starting_event
                            last_agent_id = agent_id

                        converted_event_data = converted_event["data"]
                        converted_event_data["accumulated"] = accumulated_content
                        if agent_id:
                            converted_event_data["agent_accumulated"] = agent_buffers.get(
                                agent_id, ""
                            )
                        converted_event_data.setdefault("cached", False)

                    elif converted_event.get("type") == "message.done":
                        converted_event["data"].setdefault("cached", False)
                        final_result = converted_event["data"].get("result")

                    yield self._prepare_event(converted_event, run_request)

                final_content = final_result or accumulated_content
                await self._maybe_store_cache(run_request, final_content)
                logger.info(
                    "[MAGENTIC] Completed response (%s chars, %s agents)",
                    len(final_content),
                    len(agent_buffers),
                )
                if span is not None:
                    span.set_attribute("workflow.response_length", len(final_content))
                    span.set_attribute("workflow.agent_count", len(agent_buffers))

            except Exception as exc:  # pragma: no cover - propagate for tests
                if span is not None:
                    span.record_exception(exc)
                logger.error("[MAGENTIC] Workflow execution failed: %s", exc, exc_info=True)
                error_event = self._prepare_event(self._build_error_event(exc), run_request)
                yield error_event
                raise

    async def resume(self, request: WorkflowResumeRequest) -> AsyncGenerator[WorkflowEvent, None]:
        """Resume the workflow from a stored checkpoint."""

        if not self._checkpoint_service:
            raise ValueError("Checkpointing is not enabled for this workflow")

        synthetic_request = WorkflowRunRequest(
            message="",
            conversation_id=request.conversation_id,
            correlation_id=request.correlation_id,
            metadata=request.metadata,
            context={},
            use_cache=request.use_cache,
        )

        with optional_span(
            "MagenticFleetWorkflow.resume",
            tracer_name=__name__,
            attributes={
                "workflow.id": self._workflow_id,
                "workflow.resume.checkpoint_id": request.checkpoint_id,
            },
        ) as span:
            last_kind: str | None = None
            accumulated_content = ""
            agent_buffers: dict[str, str] = {}

            try:
                async for event in self._workflow.run_stream(
                    checkpoint_id=request.checkpoint_id,
                    checkpoint_storage=self._checkpoint_service.storage,
                ):
                    converted_event = self._event_bridge.convert_event(event, openai_format=True)

                    if converted_event.get("type") == "orchestrator.message":
                        kind = converted_event["data"].get("kind", "")
                        if kind != last_kind:
                            progress_event = self._prepare_event(
                                {
                                    "type": "progress",
                                    "data": {
                                        "stage": "resuming",
                                        "message": f"Resumed workflow stage: {kind}",
                                    },
                                },
                                synthetic_request,
                            )
                            yield progress_event
                            last_kind = kind

                    if converted_event.get("type") == "message.delta":
                        agent_id = converted_event["data"].get("agent_id")
                        delta = converted_event["data"].get("delta", "")

                        if delta:
                            accumulated_content += delta
                            if agent_id:
                                agent_buffers.setdefault(agent_id, "")
                                agent_buffers[agent_id] += delta

                        converted_event["data"]["accumulated"] = accumulated_content
                        if agent_id:
                            converted_event["data"]["agent_accumulated"] = agent_buffers.get(
                                agent_id, ""
                            )

                    yield self._prepare_event(converted_event, synthetic_request)

                if span is not None:
                    span.set_attribute(
                        "workflow.resume.accumulated_length", len(accumulated_content)
                    )
                    span.set_attribute("workflow.resume.agent_count", len(agent_buffers))

            except Exception as exc:  # pragma: no cover - propagate for tests
                if span is not None:
                    span.record_exception(exc)
                logger.error("[MAGENTIC] Workflow resume failed: %s", exc, exc_info=True)
                error_event = self._prepare_event(self._build_error_event(exc), synthetic_request)
                yield error_event
                raise

    # ------------------------------------------------------------------
    # Internal helpers
    # ------------------------------------------------------------------

    @staticmethod
    def _normalize_request(request: WorkflowRunRequest | str) -> WorkflowRunRequest:
        if isinstance(request, WorkflowRunRequest):
            return request
        if isinstance(request, str):
            return WorkflowRunRequest(message=request)
        raise TypeError(f"Unsupported request type: {type(request)!r}")

    def _attach_metadata(self, event: WorkflowEvent, request: WorkflowRunRequest) -> WorkflowEvent:
        if request.correlation_id:
            event["correlation_id"] = request.correlation_id

        data = event["data"]
        if request.conversation_id:
            data.setdefault("conversation_id", request.conversation_id)

        if request.metadata:
            metadata = data.setdefault("metadata", {})
            metadata.update(request.metadata)

        return event

    def _prepare_event(self, event: WorkflowEvent, request: WorkflowRunRequest) -> WorkflowEvent:
        """Attach metadata and emit optional telemetry for a workflow event."""
        prepared_event = self._attach_metadata(event, request)
        event_type: str | None = prepared_event.get("type")
        record_workflow_event(self._workflow_id, event_type=event_type)
        return prepared_event

    def _build_error_event(self, exc: Exception) -> WorkflowEvent:
        return {
            "type": "error",
            "data": {
                "message": f"Magentic workflow error: {exc!s}",
                "error": str(exc),
            },
        }

    def _supports_cache(self) -> bool:
        return self._langcache is not None

    async def _maybe_get_cached_response(self, request: WorkflowRunRequest) -> str | None:
        if not (request.use_cache and self._supports_cache() and request.message.strip()):
            return None
        assert self._langcache is not None  # mypy hint

        cache_key = self._cache_key(request)
        try:
            response = await self._langcache.search_async(
                prompt=request.message,
                similarity_threshold=1.0,
                attributes=self._cache_attributes(cache_key),
            )
        except Exception as exc:  # pragma: no cover - best effort
            logger.warning("[MAGENTIC] LangCache search failed: %s", exc, exc_info=True)
            return None

        if not response or not getattr(response, "data", None):
            return None

        for entry in response.data:
            if entry.attributes.get("cache_key") == cache_key:
                logger.info("[MAGENTIC] Cache hit for workflow %s", self._workflow_id)
                return entry.response  # type: ignore
        return None

    async def _maybe_store_cache(self, request: WorkflowRunRequest, content: str) -> None:
        if not (request.use_cache and self._supports_cache() and content.strip()):
            return
        assert self._langcache is not None

        cache_key = self._cache_key(request)
        try:
            await self._langcache.set_async(
                prompt=request.message,
                response=content,
                attributes=self._cache_attributes(cache_key),
                ttl_millis=self._cache_ttl_ms,
            )
            logger.info("[MAGENTIC] Cached workflow response (%s)", self._workflow_id)
        except Exception as exc:  # pragma: no cover - best effort
            logger.warning("[MAGENTIC] Failed to cache workflow response: %s", exc, exc_info=True)

    async def _emit_cache_hit(
        self, request: WorkflowRunRequest, cached_content: str
    ) -> AsyncGenerator[WorkflowEvent, None]:
        delta_event: WorkflowEvent = {
            "type": "message.delta",
            "openai_type": "response.delta",
            "data": {
                "delta": cached_content,
                "agent_id": "langcache",
                "accumulated": cached_content,
                "cached": True,
            },
        }
        yield self._prepare_event(delta_event, request)

        done_event: WorkflowEvent = {
            "type": "message.done",
            "openai_type": "response.completed",
            "data": {
                "result": cached_content,
                "cached": True,
            },
        }
        yield self._prepare_event(done_event, request)

    def _cache_key(self, request: WorkflowRunRequest) -> str:
        payload = {
            "workflow_id": self._workflow_id,
            "message": request.message,
            "metadata": request.metadata,
            "context": request.context,
        }
        serialized = json.dumps(payload, sort_keys=True, separators=(",", ":"))
        return hashlib.sha256(serialized.encode("utf-8")).hexdigest()

    def _cache_attributes(self, cache_key: str) -> dict[str, str]:
        attrs = {"workflow_id": self._workflow_id, "cache_key": cache_key}
        return attrs


class MagenticFleetWorkflowBuilder:
    """Builder for creating Magentic Fleet workflows from configuration."""

    def __init__(self) -> None:
        """Initialize workflow builder."""
        from agentic_fleet.agents import AgentFactory

        self.agent_factory = AgentFactory()

    def build(self, config: WorkflowConfig) -> MagenticFleetWorkflow:
        """Build a Magentic Fleet workflow from configuration.

        Args:
            config: Workflow configuration from YAML

        Returns:
            Configured MagenticFleetWorkflow instance

        Raises:
            ValueError: If configuration is invalid
        """
        if config.id != "magentic_fleet":
            raise ValueError(
                f"Workflow builder only supports 'magentic_fleet' workflow, got '{config.id}'"
            )

        # Create specialist agents
        # Note: config.agents is already resolved by WorkflowFactory, no need to resolve strings
        specialist_agents: dict[str, Any] = {}
        for agent_name, agent_config in config.agents.items():
            # agent_config should already be a dict from WorkflowFactory resolution
            if not isinstance(agent_config, dict):
                raise ValueError(
                    f"Agent config for '{agent_name}' must be a dict, got {type(agent_config).__name__}"
                )

            # Create agent using AgentFactory
            try:
                agent = self.agent_factory.create_agent(agent_name, agent_config)
                specialist_agents[agent_name] = agent
                logger.info(f"Created agent '{agent_name}' successfully")
            except Exception as e:
                logger.error(f"Failed to create agent '{agent_name}': {e}")
                raise ValueError(f"Agent creation failed for '{agent_name}': {e}") from e

        # Create manager agent
        manager_config = config.manager
        manager_dict = (
            manager_config.model_dump()
            if isinstance(manager_config, WorkflowManagerConfig)
            else dict(manager_config)
        )

        manager_model = manager_dict.get("model")
        if not manager_model:
            raise ValueError("Manager configuration missing 'model' field")

        # Extract manager settings
        manager_instructions = manager_dict.get("instructions", "")
        reasoning_config = manager_dict.get("reasoning") or {}
        reasoning_effort = reasoning_config.get("effort", "high")
        reasoning_verbosity = reasoning_config.get("verbosity", "verbose")
        temperature = manager_dict.get("temperature", 0.6)
        max_tokens = manager_dict.get("max_tokens", 8192)
        store = manager_dict.get("store")
        if store is None:
            store = True

        # Manager limits
        max_round_count = manager_dict.get("max_round_count", 6)
        max_stall_count = manager_dict.get("max_stall_count", 3)
        max_reset_count = manager_dict.get("max_reset_count", 2)

        # Create manager chat client
        api_key = os.getenv("OPENAI_API_KEY")
        if not api_key:
            raise ValueError(
                "OPENAI_API_KEY environment variable is required. "
                "Set it before creating the workflow."
            )

        manager_client = OpenAIResponsesClient(
            model_id=manager_model,
            api_key=api_key,
            reasoning_effort=reasoning_effort,
            reasoning_verbosity=reasoning_verbosity,
            store=store,
            temperature=temperature,
            max_tokens=max_tokens,
        )

        # Build workflow using MagenticBuilder
        builder = MagenticBuilder()

        # Register participants (specialist agents)
        builder = builder.participants(**specialist_agents)

        # Configure manager
        builder = builder.with_standard_manager(
            chat_client=manager_client,
            instructions=manager_instructions if manager_instructions else None,
            max_round_count=max_round_count,
            max_stall_count=max_stall_count,
            max_reset_count=max_reset_count,
        )

        # Build workflow
        workflow = builder.build()

        logger.info(
            "Built Magentic Fleet workflow with %s agents, manager model '%s', max_round_count=%s",
            len(specialist_agents),
            manager_model,
            max_round_count,
        )

        checkpoint_service: WorkflowCheckpointService | None = None
        default_checkpoint_dir = Path("var") / "checkpoints" / config.id
        if isinstance(config.checkpointing, dict):
            enabled = config.checkpointing.get("enabled", True)
            if enabled:
                base_dir = config.checkpointing.get("base_dir")
                checkpoint_service = WorkflowCheckpointService(base_dir or default_checkpoint_dir)
        elif config.checkpointing is False:
            checkpoint_service = None
        else:
            checkpoint_service = WorkflowCheckpointService(default_checkpoint_dir)

        cache_config: dict[str, Any] | None = None
        if isinstance(config.cache, dict):
            cache_config = config.cache
        elif config.cache:
            cache_config = {"enabled": True}

        return MagenticFleetWorkflow(
            workflow,
            config.id,
            checkpoint_service=checkpoint_service,
            cache_config=cache_config,
        )<|MERGE_RESOLUTION|>--- conflicted
+++ resolved
@@ -15,7 +15,6 @@
 from agentic_fleet.models import WorkflowConfig
 from agentic_fleet.models.events import RunsWorkflow, WorkflowEvent
 from agentic_fleet.models.requests import (
-    WorkflowCheckpointMetadata,
     WorkflowResumeRequest,
     WorkflowRunRequest,
 )
@@ -29,7 +28,12 @@
 
 
 class MagenticFleetWorkflow(RunsWorkflow):
-    """Magentic Fleet workflow implementation with caching and checkpoint support."""
+    """Magentic Fleet workflow implementation with caching and checkpoint support.
+
+    NOTE: This refactored version currently implements the newer event bridge and
+    cache helpers but the run signature was regressed during merge. Restore the
+    original behavior expected by tests: ``run(request: WorkflowRunRequest | str)``.
+    """
 
     def __init__(
         self,
@@ -44,21 +48,14 @@
         self._event_bridge = WorkflowEventBridge()
         self._checkpoint_service = checkpoint_service
 
+        # Caching attributes
         self._langcache: LangCache | None = None
         self._cache_ttl_ms: int | None = None
-
         if cache_config and cache_config.get("enabled", False):
-<<<<<<< HEAD
             try:
                 ttl_seconds = int(cache_config.get("ttl_seconds", 3600))
-            except (ValueError, TypeError) as e:
-                logger.warning(
-                    "[MAGENTIC] Invalid ttl_seconds in cache config, using default: %s", e
-                )
+            except (ValueError, TypeError):
                 ttl_seconds = 3600
-=======
-            ttl_seconds = int(cache_config.get("ttl_seconds", 3600))
->>>>>>> 82a2e844
             self._cache_ttl_ms = max(ttl_seconds, 0) * 1000 if ttl_seconds else None
             try:
                 self._langcache = get_redis_cache().langcache
@@ -67,33 +64,24 @@
                     workflow_id,
                     self._cache_ttl_ms,
                 )
-            except Exception as exc:  # pragma: no cover - defensive logging
+            except Exception as exc:  # pragma: no cover
                 logger.warning(
                     "[MAGENTIC] LangCache unavailable, caching disabled: %s", exc, exc_info=True
                 )
                 self._langcache = None
 
-    def supports_checkpointing(self) -> bool:
-        """Return whether checkpointing is configured."""
-
-        return self._checkpoint_service is not None
-
-    async def list_checkpoints(self) -> list[WorkflowCheckpointMetadata]:
-        """Return metadata for available checkpoints."""
-
-        if not self._checkpoint_service:
-            return []
-        return await self._checkpoint_service.list_metadata(self._workflow_id)
-
     async def run(self, request: WorkflowRunRequest | str) -> AsyncGenerator[WorkflowEvent, None]:
-        """Execute the workflow for a new request."""
-
+        """Execute the workflow for a new request (normalized)."""
         with optional_span(
             "MagenticFleetWorkflow.run",
             tracer_name=__name__,
             attributes={"workflow.id": self._workflow_id},
         ) as span:
             run_request = self._normalize_request(request)
+            message = run_request.message
+            logger.info(
+                f"[MAGENTIC] Processing message with multi-agent orchestration: {message[:100]}"
+            )
 
             if span is not None:
                 span.set_attribute("workflow.request.use_cache", bool(run_request.use_cache))
@@ -102,25 +90,12 @@
                 if run_request.correlation_id:
                     span.set_attribute("workflow.correlation_id", run_request.correlation_id)
 
-            cached_content = await self._maybe_get_cached_response(run_request)
-            cache_hit = cached_content is not None
-            if span is not None:
-                span.set_attribute("workflow.cache_hit", cache_hit)
-
-            if cache_hit:
-                async for cached_event in self._emit_cache_hit(run_request, cached_content or ""):
-                    yield self._prepare_event(cached_event, run_request)
-                if span is not None:
-                    span.set_attribute("workflow.response_length", len(cached_content or ""))
-                return
-
-            storage = self._checkpoint_service.storage if self._checkpoint_service else None
-
             last_agent_id: str | None = None
             last_kind: str | None = None
             accumulated_content = ""
             agent_buffers: dict[str, str] = {}
             final_result: str | None = None
+            storage = self._checkpoint_service.storage if self._checkpoint_service else None
 
             try:
                 async for event in self._workflow.run_stream(
