"""Shared helper functions for chat streaming services.

This module contains helper functions shared by both WebSocket and SSE chat streaming
implementations to avoid code duplication and maintain consistency.
"""

from __future__ import annotations

import asyncio
import contextlib
import logging
import re
import time
from collections import OrderedDict
from collections.abc import Callable
from dataclasses import dataclass
<<<<<<< HEAD
from typing import TYPE_CHECKING, Any, Iterable, cast
=======
from typing import TYPE_CHECKING, Any, Callable, cast
>>>>>>> 230d8cea

if TYPE_CHECKING:
    from agent_framework._threads import AgentThread
else:
    try:
        from agent_framework._threads import AgentThread
    except Exception:  # pragma: no cover - optional dependency / stubbed environments

        class AgentThread:  # type: ignore[no-redef]
            """Fallback AgentThread stub used when agent-framework is unavailable."""

            pass


from agentic_fleet.api.events.mapping import classify_event
from agentic_fleet.models import StreamEvent, StreamEventType
from agentic_fleet.utils.infra.logging import setup_logger

logger = setup_logger(__name__)

# In-memory storage for conversation threads (per conversation_id).
# Uses a bounded, TTL-aware cache to prevent memory leaks.
_MAX_THREADS = 100  # Maximum number of conversation threads to keep.
_TTL_SECONDS = 3600  # Time-to-live: expire threads after 1 hour of inactivity.

# Maps conversation_id -> (AgentThread, last_access_timestamp)
_conversation_threads: OrderedDict[str, tuple[AgentThread, float]] = OrderedDict()
_threads_lock: asyncio.Lock = asyncio.Lock()


def _prefer_service_thread_mode(thread: Any | None) -> None:
    """Best-effort: prefer service-managed thread storage over local message stores.

    Certain agent-framework backends (notably Responses API implementations) may
    set a service-managed thread id on an AgentThread. If a local message_store is
    already attached, agent-framework raises:
    "Only the service_thread_id or message_store may be set...".

    To avoid that mode switch, we proactively clear any local message_store on
    cached threads and mark the thread so hydration is skipped.
    """

    if thread is None:
        return

    with contextlib.suppress(Exception):
        thread._agentic_fleet_prefer_service_thread = True

    with contextlib.suppress(Exception):
        if getattr(thread, "message_store", None) is not None:
            thread.message_store = None

    with contextlib.suppress(Exception):
        if getattr(thread, "_message_store", None) is not None:
            thread._message_store = None


def _sanitize_log_input(value: str) -> str:
    # Only allow alphanumeric, dash, underscore, and dot for maximal log safety.
    # Remove all other characters, including control codes and non-ASCII.
    # Truncate excessively long input for logging.

    if not isinstance(value, str):
        value = str(value)
    sanitized = re.sub(r"[^a-zA-Z0-9._-]", "", value)
    if not sanitized:
        sanitized = "UNKNOWN"
    return sanitized[:256]


async def _get_or_create_thread(conversation_id: str | None) -> AgentThread | None:
    """Get or create an AgentThread for a conversation."""
    if not conversation_id:
        return None

    # NOTE: We intentionally cache threads by conversation_id so that each
    # user-visible conversation maintains context across WebSocket connections.

    async with _threads_lock:
        now = time.monotonic()

        # Evict expired entries first (lazy cleanup on access).
        expired_ids = [
            cid
            for cid, (_, last_access) in _conversation_threads.items()
            if now - last_access > _TTL_SECONDS
        ]
        for cid in expired_ids:
            del _conversation_threads[cid]
            logger.debug("Evicted expired conversation thread: conversation_id=%s", cid)

        if expired_ids:
            logger.info(
                "Evicted %d expired conversation thread(s) due to TTL (%ds)",
                len(expired_ids),
                _TTL_SECONDS,
            )

        # Check if thread exists and update access time.
        if conversation_id in _conversation_threads:
            thread, _ = _conversation_threads[conversation_id]
            _conversation_threads[conversation_id] = (thread, now)
            _conversation_threads.move_to_end(conversation_id)
            return thread

        # Create new thread.
        new_thread = AgentThread()
        _conversation_threads[conversation_id] = (new_thread, now)
        _conversation_threads.move_to_end(conversation_id)
        logger.debug(
            "Created new conversation thread for: %s", _sanitize_log_input(conversation_id)
        )

        # Evict oldest entries if capacity exceeded.
        while len(_conversation_threads) > _MAX_THREADS:
            evicted_id, (_, evicted_ts) = _conversation_threads.popitem(last=False)
            age_seconds = int(now - evicted_ts)
            logger.info(
                "Evicted oldest conversation thread to cap memory: conversation_id=%s, age=%ds",
                evicted_id,
                age_seconds,
            )

        return new_thread


def _message_role_value(role: Any) -> str:
    value = getattr(role, "value", role)
    return str(value)


def _has_messages(container: Any, attrs: Iterable[str]) -> bool:
    if container is None:
        return False

    for attr in attrs:
        candidate = getattr(container, attr, None)
        if candidate is None:
            continue
        try:
            if len(candidate) > 0:  # type: ignore[arg-type]
                return True
        except TypeError:
            continue

    try:
        return len(container) > 0  # type: ignore[arg-type]
    except TypeError:
        return False


def _thread_has_any_messages(thread: Any | None) -> bool:
    if thread is None:
        return False

    service_thread_id = getattr(thread, "service_thread_id", None) or getattr(
        thread, "_service_thread_id", None
    )
    if service_thread_id:
        return True

    if bool(getattr(thread, "is_initialized", False)):
        # Conservatively treat initialized threads as potentially holding context.
        return True

    store = getattr(thread, "message_store", None) or getattr(thread, "_message_store", None)
    if _has_messages(store, ("messages", "_messages", "history")):
        return True

    if _has_messages(thread, ("messages", "history", "_messages")):
        return True

    return False


async def _hydrate_thread_from_conversation(
    thread: AgentThread | None,
    conversation_messages: list[Any],
) -> None:
    """Best-effort: populate an AgentThread with persisted conversation history.

    This is used to preserve context when the frontend opens a new WebSocket
    connection per turn. We avoid hard dependencies on agent-framework types by
    importing ChatMessage lazily.
    """

    if thread is None:
        return

    # If we prefer service-managed threads, do not hydrate local message stores.
    # This avoids invalid mode switching (message_store <-> service_thread_id).
    if bool(getattr(thread, "_agentic_fleet_prefer_service_thread", False)):
        return

    service_thread_id = getattr(thread, "service_thread_id", None) or getattr(
        thread, "_service_thread_id", None
    )
    if service_thread_id:
        return

    on_new_messages = getattr(thread, "on_new_messages", None)
    if not callable(on_new_messages):
        return

    try:
        from agent_framework._types import ChatMessage
    except Exception:
        # If agent-framework isn't available, there is no thread state to hydrate.
        return

    af_messages: list[Any] = []
    for msg in conversation_messages:
        try:
            role_str = _message_role_value(getattr(msg, "role", "user"))
            content = str(getattr(msg, "content", ""))
            if not content:
                continue
            author_name = getattr(msg, "author", None)
            af_messages.append(
                ChatMessage(
                    role=cast(Any, role_str),
                    text=content,
                    author_name=author_name,
                )
            )
        except Exception:
            continue

    if not af_messages:
        return

    try:
        await cast(Any, on_new_messages)(af_messages)
    except Exception:
        # Defensive: do not fail the chat endpoint if hydration fails.
        return


def _format_response_delta(event: StreamEvent, short_id: str) -> str | None:
    # Only log first 80 chars of deltas to avoid flooding.
    delta = event.delta or ""
    delta_preview = delta[:80]
    if not delta_preview:
        return None
    # Only add ellipsis if truncation actually occurred
    suffix = "..." if len(delta) > 80 else ""
    return f"[{short_id}] ✏️  delta: {delta_preview}{suffix}"


def _format_response_completed(event: StreamEvent, short_id: str) -> str:
    message = event.message or ""
    result_preview = message[:100]
    # Only add ellipsis if truncation actually occurred
    suffix = "..." if len(message) > 100 else ""
    return f"[{short_id}] ✅ Response: {result_preview}{suffix}"


def _format_orchestrator_thought(event: StreamEvent, short_id: str) -> str:
    return f"[{short_id}] 💭 {event.kind}: {event.message}"


def _format_log_line(
    formatter: str | Callable[[StreamEvent, str], str | None],
    event: StreamEvent,
    short_id: str,
) -> str | None:
    if callable(formatter):
        return formatter(event, short_id)
    return formatter.format(short_id=short_id)


# Mapping from StreamEventType to (formatter, log_level)
log_specs: dict[StreamEventType, tuple[str | Callable[[StreamEvent, str], str | None], int]] = {
    StreamEventType.RESPONSE_DELTA: (_format_response_delta, logging.DEBUG),
    StreamEventType.RESPONSE_COMPLETED: (_format_response_completed, logging.INFO),
    StreamEventType.REASONING_DELTA: ("[{short_id}] 🧠 reasoning delta", logging.DEBUG),
    StreamEventType.REASONING_COMPLETED: ("[{short_id}] 🧠 reasoning completed", logging.INFO),
    StreamEventType.ORCHESTRATOR_THOUGHT: (_format_orchestrator_thought, logging.INFO),
    StreamEventType.AGENT_OUTPUT: (
        "[{short_id}] 🤖 agent output",
        logging.INFO,
    ),
    StreamEventType.WORKFLOW_EVENT: (
        "[{short_id}] 🔄 workflow event",
        logging.INFO,
    ),
}


def _log_stream_event(event: StreamEvent, workflow_id: str) -> str | None:
    """Log a stream event to the console in real-time and return the log line."""
    event_type = event.type.value
    short_id = workflow_id[-8:] if len(workflow_id) > 8 else workflow_id

    log_line: str | None = None
    log_spec = log_specs.get(event.type)
    if log_spec is None:
        log_line = f"[{short_id}] {event_type}"
        logger.debug(log_line)
        return log_line

    formatter, level = log_spec
    log_line = _format_log_line(formatter, event, short_id)
    if log_line:
        logger.log(level, log_line)
    return log_line


def create_stream_event(
    event_type: StreamEventType,
    workflow_id: str | None = None,
    *,
    kind: str | None = None,
    message: str | None = None,
    error: str | None = None,
    delta: str | None = None,
    reasoning: str | None = None,
    agent_id: str | None = None,
    author: str | None = None,
    role: str | None = None,
    data: dict[str, Any] | None = None,
    reasoning_partial: bool | None = None,
    quality_score: float | None = None,
    quality_flag: str | None = None,
) -> StreamEvent:
    """Create a StreamEvent with automatic classification and logging.

    Args:
        event_type: The type of stream event.
        workflow_id: Optional workflow identifier.
        kind: Optional event kind (analysis, routing, quality, etc.).
        message: Optional message content.
        error: Optional error message.
        delta: Optional incremental text.
        reasoning: Optional reasoning text.
        agent_id: Optional agent identifier.
        author: Optional author name.
        role: Optional role (user/assistant/system).
        data: Optional additional data dictionary.
        reasoning_partial: Optional flag for partial reasoning.
        quality_score: Optional quality score.
        quality_flag: Optional quality flag.

    Returns:
        StreamEvent instance with category, ui_hint, and log_line set.
    """
    category, ui_hint = classify_event(event_type, kind)
    event = StreamEvent(
        type=event_type,
        workflow_id=workflow_id,
        kind=kind,
        message=message,
        error=error,
        delta=delta,
        reasoning=reasoning,
        agent_id=agent_id,
        author=author,
        role=role,
        data=data,
        reasoning_partial=reasoning_partial,
        quality_score=quality_score,
        quality_flag=quality_flag,
        category=category,
        ui_hint=ui_hint,
    )
    if workflow_id:
        event.log_line = _log_stream_event(event, workflow_id)
    return event


@dataclass
class ResponseState:
    """State tracking for response accumulation during streaming."""

    response_text: str = ""
    response_delta_text: str = ""
    last_agent_text: str = ""
    last_author: str | None = None
    last_agent_id: str | None = None
    response_completed_emitted: bool = False
    saw_done: bool = False

    def update_from_event(self, event_data: dict[str, Any]) -> None:
        """Update state from a stream event dictionary."""
        event_type = event_data.get("type")
        author = event_data.get("author") or event_data.get("agent_id")
        if author:
            self.last_author = event_data.get("author") or self.last_author or author
            self.last_agent_id = event_data.get("agent_id") or self.last_agent_id

        if event_type == StreamEventType.RESPONSE_DELTA.value:
            self.response_delta_text += event_data.get("delta", "")
            self.response_text = self.response_delta_text
        elif event_type == StreamEventType.RESPONSE_COMPLETED.value:
            completed_msg = event_data.get("message", "")
            if completed_msg:
                self.response_text = completed_msg
            self.last_author = event_data.get("author") or self.last_author
            self.response_completed_emitted = True
        elif event_type in (
            StreamEventType.AGENT_OUTPUT.value,
            StreamEventType.AGENT_MESSAGE.value,
        ):
            agent_msg = event_data.get("message", "")
            if agent_msg:
                self.last_agent_text = agent_msg

        if event_type == StreamEventType.DONE.value:
            self.saw_done = True

    def get_final_text(self) -> str:
        """Get final response text with fallback."""
        return (
            self.response_text.strip()
            or self.last_agent_text.strip()
            or "Sorry, I couldn't produce a final answer this time."
        )


def create_checkpoint_storage(
    enable_checkpointing: bool, is_resume: bool, checkpoint_dir: str | None = None
) -> Any | None:
    """Create checkpoint storage if needed.

    Args:
        enable_checkpointing: Whether checkpointing is enabled.
        is_resume: Whether this is a resume operation.
        checkpoint_dir: Optional checkpoint directory path. Defaults to ".var/checkpoints" if not provided.

    Returns:
        CheckpointStorage instance or None.
    """
    if not (enable_checkpointing or is_resume):
        return None

    try:
        from agent_framework._workflows import (
            FileCheckpointStorage,
            InMemoryCheckpointStorage,
        )

        # Use provided checkpoint_dir or default to ".var/checkpoints"
        storage_dir = checkpoint_dir or ".var/checkpoints"
        try:
            from pathlib import Path

            Path(storage_dir).mkdir(parents=True, exist_ok=True)
        except Exception:
            storage_dir = ""

        if storage_dir:
            return FileCheckpointStorage(storage_dir)
        else:
            return InMemoryCheckpointStorage()
    except Exception:
        return None


__all__ = [
    "ResponseState",
    "_get_or_create_thread",
    "_hydrate_thread_from_conversation",
    "_log_stream_event",
    "_message_role_value",
    "_prefer_service_thread_mode",
    "_sanitize_log_input",
    "_thread_has_any_messages",
    "create_checkpoint_storage",
    "create_stream_event",
]<|MERGE_RESOLUTION|>--- conflicted
+++ resolved
@@ -14,11 +14,7 @@
 from collections import OrderedDict
 from collections.abc import Callable
 from dataclasses import dataclass
-<<<<<<< HEAD
-from typing import TYPE_CHECKING, Any, Iterable, cast
-=======
 from typing import TYPE_CHECKING, Any, Callable, cast
->>>>>>> 230d8cea
 
 if TYPE_CHECKING:
     from agent_framework._threads import AgentThread
