--- conflicted
+++ resolved
@@ -8,15 +8,13 @@
 
 import asyncio
 import time
-<<<<<<< HEAD
 from collections.abc import AsyncIterable
-from typing import Any, Literal
+from typing import TYPE_CHECKING, Any
 
 from agent_framework import (
     AgentRunResponse,
     AgentRunResponseUpdate,
     AgentThread,
-    BaseAgent,
     ChatAgent,
     ChatMessage,
     Role,
@@ -25,75 +23,50 @@
 from ..dspy_modules.reasoning import FleetPoT, FleetReAct
 from ..utils.cache import TTLCache
 from ..utils.logger import setup_logger
-from ..utils.telemetry import PerformanceTracker
-=======
-from collections.abc import AsyncGenerator
-from typing import Any
-
-import dspy
-from agent_framework import AgentRunResponse, ChatAgent, ChatMessage, Role
-
-from ..utils.cache import cache_agent_response
-from ..utils.logger import setup_logger
 from ..utils.telemetry import PerformanceTracker, optional_span
->>>>>>> 6ae2197c
+
+if TYPE_CHECKING:
+    from agent_framework.openai import OpenAIResponsesClient
 
 logger = setup_logger(__name__)
 
 
-class DSPyEnhancedAgent(BaseAgent):
+class DSPyEnhancedAgent(ChatAgent):
     """Agent that uses DSPy for enhanced reasoning capabilities.
 
     This agent wraps the standard ChatAgent and injects DSPy-powered
     reasoning strategies (Chain of Thought, ReAct, Program of Thought)
-    to improve performance on complex tasks. It inherits from BaseAgent
-    (custom agent) to have full control over the execution flow, while
-    maintaining a standard ChatAgent internally for fallback and tool support.
+    to improve performance on complex tasks. It inherits from ChatAgent
+    to have full control over the execution flow, while maintaining
+    compatibility with the Agent Framework.
     """
 
     def __init__(
         self,
-<<<<<<< HEAD
-        *args: Any,
-        reasoning_strategy: Literal[
-            "chain_of_thought", "react", "program_of_thought"
-        ] = "chain_of_thought",
-        cache_ttl: int = 3600,
-=======
         name: str,
-        chat_client: Any,
+        chat_client: OpenAIResponsesClient,
         instructions: str = "",
         description: str = "",
         tools: Any = None,
->>>>>>> 6ae2197c
         enable_dspy: bool = True,
         timeout: int = 30,
-        **kwargs: Any,
+        cache_ttl: int = 300,
+        reasoning_strategy: str = "chain_of_thought",
+        **_kwargs: Any,
     ) -> None:
         """Initialize the DSPy-enhanced agent.
 
         Args:
-            *args: Arguments passed to ChatAgent
-            reasoning_strategy: The reasoning strategy to use
-            cache_ttl: Time-to-live for cached results in seconds
-            enable_dspy: Whether to enable DSPy enhancements
-            timeout: Execution timeout in seconds
-            **kwargs: Keyword arguments passed to ChatAgent (and BaseAgent)
+            name: Agent name (e.g., "ResearcherAgent")
+            chat_client: OpenAI client for LLM calls
+            instructions: Agent instructions/system prompt
+            description: Agent description
+            tools: Tool instance or tuple of tools
+            enable_dspy: Whether to enable DSPy task enhancement
+            timeout: Maximum execution time per task in seconds
+            cache_ttl: Cache time-to-live in seconds (0 to disable)
+            reasoning_strategy: Strategy to use (chain_of_thought, react, program_of_thought)
         """
-<<<<<<< HEAD
-        # Extract BaseAgent specific args if present
-        name = kwargs.get("name")
-        description = kwargs.get("description")
-
-        # Prepare kwargs for BaseAgent (exclude name/desc to avoid multiple values error)
-        base_kwargs = {k: v for k, v in kwargs.items() if k not in ("name", "description")}
-        super().__init__(name=name, description=description, **base_kwargs)
-=======
-        # Preserve a stable, explicit role description for DSPy that
-        # doesn't depend on ChatAgent internals. Prefer an explicit
-        # description, then instructions, then the agent name.
-        self._role_description: str = description or instructions or name
-
         super().__init__(
             name=name,
             description=description,
@@ -101,56 +74,67 @@
             chat_client=chat_client,
             tools=tools,
         )
->>>>>>> 6ae2197c
-
-        self.instructions = kwargs.get("instructions", "")
-        self.reasoning_strategy = reasoning_strategy
-        self.cache_ttl = cache_ttl
+
         self.enable_dspy = enable_dspy
         self.timeout = timeout
+        self.reasoning_strategy = reasoning_strategy
         self.cache = TTLCache(ttl_seconds=cache_ttl)
         self.tracker = PerformanceTracker()
 
-        # Initialize internal fallback agent
-        # We pass all args/kwargs to ensure it's configured identically
-        self._chat_agent = ChatAgent(*args, **kwargs)
-
-<<<<<<< HEAD
-        # Initialize reasoning modules using the fallback agent's tools
+        # Initialize reasoning modules using the agent's tools
         self.react_module = FleetReAct(tools=self.tools) if reasoning_strategy == "react" else None
         self.pot_module = FleetPoT() if reasoning_strategy == "program_of_thought" else None
-=======
-    def _get_agent_role_description(self) -> str:
-        """Get agent role description for DSPy enhancement."""
-        # Prefer the explicit role description captured at initialization.
-        role_description = getattr(self, "_role_description", None)
-        if not role_description:
-            # Fallback to current runtime attributes if needed.
-            instructions = getattr(self.chat_options, "instructions", None)
-            role_description = self.description or instructions or self.name
-        return str(role_description)[:200]
->>>>>>> 6ae2197c
 
     @property
     def tools(self) -> Any:
         """Expose tools from the internal chat agent."""
-        return getattr(self._chat_agent, "tools", [])
+        return getattr(self, "_tools", [])
 
     def _get_agent_role_description(self) -> str:
-        """Get the agent's role description."""
-        return f"{self.name}: {self.instructions or self.description or ''}"
-
-    def _create_timeout_response(self, timeout: int) -> ChatMessage:
-        """Create a timeout response message."""
-        return ChatMessage(
-            role=Role.ASSISTANT,
-            text=f"Execution timed out after {timeout}s",
-            metadata={"status": "timeout"},
-        )
-
-    def get_performance_stats(self) -> dict[str, Any]:
-        """Get performance statistics for this agent."""
-        return self.tracker.get_stats(self.name or "unknown")
+        """Get agent role description for DSPy enhancement."""
+        instructions = getattr(self.chat_options, "instructions", None)
+        role_description = self.description or instructions or ""
+        return role_description[:200]
+
+    def _enhance_task_with_dspy(self, task: str, context: str = "") -> tuple[str, dict[str, Any]]:
+        """Enhance task using DSPy for better agent understanding.
+
+        Args:
+            task: Original task string
+            context: Optional conversation context
+
+        Returns:
+            Tuple of (enhanced_task, metadata)
+        """
+        if not self.enable_dspy or not self.task_enhancer:
+            return task, {}
+
+        try:
+            with optional_span(
+                "dspy_task_enhancement", tracer_name=__name__, attributes={"agent.name": self.name}
+            ):
+                result = self.task_enhancer(
+                    task=task,
+                    agent_role=self._get_agent_role_description(),
+                    conversation_context=context or "No prior context",
+                )
+
+                metadata = {
+                    "key_requirements": result.key_requirements,
+                    "expected_format": result.expected_output_format,
+                    "enhanced": True,
+                }
+
+                logger.debug(
+                    f"DSPy enhanced task for {self.name}: "
+                    f"{task[:50]}... -> {result.enhanced_task[:50]}..."
+                )
+
+                return result.enhanced_task, metadata
+
+        except Exception as e:
+            logger.warning(f"DSPy enhancement failed for {self.name}: {e}")
+            return task, {"enhanced": False, "error": str(e)}
 
     async def execute_with_timeout(self, task: str) -> ChatMessage:
         """Execute the task with a timeout constraint.
@@ -276,7 +260,7 @@
                 # Fall through to fallback
 
         # Fallback to standard ChatAgent execution
-        return await self._chat_agent.run(messages=messages, thread=thread, **kwargs)
+        return await super().run(messages=messages, thread=thread, **kwargs)
 
     async def run_stream(
         self,
@@ -343,7 +327,7 @@
                 # Fall through to fallback
 
         # Fallback to standard streaming
-        async for update in self._chat_agent.run_stream(messages=messages, thread=thread, **kwargs):
+        async for update in super().run_stream(messages=messages, thread=thread, **kwargs):
             yield update
 
     async def _handle_pot_failure(
@@ -358,9 +342,7 @@
         note = self._build_pot_error_note(error)
         logger.warning("Program of Thought failed for %s: %s", self.name, note)
 
-        fallback_response = await self._chat_agent.run(
-            messages=messages, thread=thread, **agent_kwargs
-        )
+        fallback_response = await super().run(messages=messages, thread=thread, **agent_kwargs)
         # Prepend note to the first message text
         first_msg = None
         if fallback_response.messages:
@@ -397,9 +379,7 @@
         )
         yield note_update
 
-        async for update in self._chat_agent.run_stream(
-            messages=messages, thread=thread, **agent_kwargs
-        ):
+        async for update in super().run_stream(messages=messages, thread=thread, **agent_kwargs):
             props = dict(update.additional_properties or {})
             props.update({"strategy": self.reasoning_strategy, "pot_error": note})
             update.additional_properties = props
