--- conflicted
+++ resolved
@@ -1,10 +1,6 @@
+import * as React from "react";
 import { Slot } from "@radix-ui/react-slot";
-<<<<<<< HEAD
-import { cva, type VariantProps } from "class-variance-authority";
-import * as React from "react";
-=======
 import type { VariantProps } from "class-variance-authority";
->>>>>>> 85e68038
 
 import { cn } from "@/lib/utils";
 import { buttonVariants } from "./button-variants";
