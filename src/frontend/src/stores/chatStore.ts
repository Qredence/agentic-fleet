import {
  createConversation,
  getConversation,
  listConversations,
} from "@/lib/api/chat";
import { streamChatWithStore } from "@/lib/streaming/streamHandlers";
import type {
  ChatActions,
  ChatMessage,
  ChatState,
  Conversation,
  OrchestratorMessage,
} from "@/types/chat";
import { create } from "zustand";

interface ChatStore extends ChatState, ChatActions {}

let abortController: AbortController | null = null;

export const useChatStore = create<ChatStore>((set, get) => ({
  // Initial state
  messages: [],
  currentStreamingMessage: "",
  currentAgentId: undefined,
  currentStreamingMessageId: undefined,
  currentStreamingTimestamp: undefined,
  currentReasoningContent: undefined,
  currentReasoningStreaming: false,
  orchestratorMessages: [],
  isLoading: false,
  error: null,
  conversationId: null,
  conversations: [],
  isLoadingConversations: false,

  // Actions
  sendMessage: async (message: string) => {
    const state = get();
    if (!message.trim()) return;
    let conversationId = state.conversationId;
    if (!conversationId) {
      try {
        const conversation = await createConversation();
        conversationId = conversation.id;
        set({ conversationId });
      } catch (error) {
        set({
          error:
            error instanceof Error
              ? error.message
              : "Failed to create conversation",
        });
        return;
      }
    }
    const userMessage: ChatMessage = {
      id: `user-${Date.now()}`,
      role: "user",
      content: message,
      createdAt: Date.now(),
    };
    set({
      messages: [...state.messages, userMessage],
      isLoading: true,
      error: null,
      currentStreamingMessage: "",
      currentAgentId: undefined,
      currentStreamingMessageId: undefined,
      currentStreamingTimestamp: undefined,
    });
    // Abort any active stream before starting a new one
    abortController?.abort();
    abortController = new AbortController();

    await streamChatWithStore(
      conversationId!,
      message,
      {
        get,
        set,
        completeReasoning: (reasoning: string) =>
          set({
            currentReasoningContent: reasoning,
            currentReasoningStreaming: false,
          }),
        appendReasoningDelta: (reasoning: string) => {
          const state = get();
          set({
            currentReasoningContent:
              (state.currentReasoningContent || "") + reasoning,
            currentReasoningStreaming: true,
          });
        },
      },
      abortController.signal,
    );
  },

  appendDelta: (delta: string, agentId?: string) => {
    set((state) => {
      const timestamp = state.currentStreamingTimestamp ?? Date.now();
      return {
        currentStreamingMessage: state.currentStreamingMessage + delta,
        currentAgentId: agentId || state.currentAgentId,
        currentStreamingMessageId:
          state.currentStreamingMessageId ?? `streaming-${timestamp}`,
        currentStreamingTimestamp: timestamp,
      };
    });
  },

  addMessage: (message: Omit<ChatMessage, "id" | "createdAt">) => {
    const newMessage: ChatMessage = {
      ...message,
      id: `${message.role}-${Date.now()}`,
      createdAt: Date.now(),
    };

    set((state) => ({
      messages: [...state.messages, newMessage],
    }));
  },

  addOrchestratorMessage: (message: string, kind?: string) => {
    const orchestratorMessage: OrchestratorMessage = {
      id: `orchestrator-${Date.now()}-${Math.random()}`,
      message,
      kind,
      timestamp: Date.now(),
    };

    set((state) => ({
      orchestratorMessages: [
        ...state.orchestratorMessages,
        orchestratorMessage,
      ],
    }));
  },

  setLoading: (loading: boolean) => {
    set({ isLoading: loading });
  },

  setError: (error: string | null) => {
    set({ error });
  },

  setConversationId: (id: string) => {
    set({ conversationId: id });
  },

  loadConversationHistory: async (conversationId: string) => {
    try {
      const conversation = await getConversation(conversationId);

      // Map backend messages to frontend ChatMessage format
      const messages: ChatMessage[] = conversation.messages.map((msg) => ({
        id: msg.id,
        role: msg.role,
        content: msg.content,
        createdAt: msg.created_at,
        reasoning: msg.reasoning || undefined,
      }));

      set({
        conversationId: conversation.id,
        messages,
        error: null,
      });
    } catch (error) {
      set({
        error:
          error instanceof Error
            ? error.message
            : "Failed to load conversation history",
      });
      throw error;
    }
  },

  loadConversations: async () => {
    set({ isLoadingConversations: true });
    try {
      const response = await listConversations();

      const conversations: Conversation[] = response.items.map((conv) => ({
        id: conv.id,
        title: conv.title,
        created_at: conv.created_at,
        messages: conv.messages.map((msg) => ({
          id: msg.id,
          role: msg.role,
          content: msg.content,
          createdAt: msg.created_at,
          reasoning: msg.reasoning || undefined,
        })),
      }));

      set({
        conversations,
        isLoadingConversations: false,
        error: null,
      });
    } catch (error) {
      set({
        isLoadingConversations: false,
        error:
          error instanceof Error
            ? error.message
            : "Failed to load conversations",
      });
    }
  },

  switchConversation: async (conversationId: string) => {
    const state = get();
    if (state.conversationId === conversationId) {
      return;
    }

    abortController?.abort();
    abortController = null;

<<<<<<< HEAD
    try {
      await get().loadConversationHistory(conversationId);
      await get().loadConversations();
    } catch (error) {
      throw error;
    }
  },

  createNewConversation: async () => {
=======
    // Load conversation history
    await get().loadConversationHistory(conversationId);

    // Reload conversations list to ensure it's up to date
    await get().loadConversations();
  },

  createNewConversation: async () => {
    // Abort any active stream before creating new conversation
>>>>>>> c0c23552
    abortController?.abort();
    abortController = null;

    try {
      const conversation = await createConversation();
      set({
        conversationId: conversation.id,
        messages: [],
        currentStreamingMessage: "",
        currentAgentId: undefined,
        currentStreamingMessageId: undefined,
        currentStreamingTimestamp: undefined,
        currentReasoningContent: undefined,
        currentReasoningStreaming: false,
        orchestratorMessages: [],
        isLoading: false,
        error: null,
      });
      await get().loadConversations();
    } catch (error) {
      set({
        error:
          error instanceof Error
            ? error.message
            : "Failed to create new conversation",
      });
      throw error;
    }
  },

  appendReasoningDelta: (reasoning: string) => {
    const state = get();
    set({
      currentReasoningContent:
        (state.currentReasoningContent || "") + reasoning,
      currentReasoningStreaming: true,
    });
  },

  completeReasoning: (reasoning: string) => {
    set({
      currentReasoningContent: reasoning,
      currentReasoningStreaming: false,
    });
  },

  completeStreaming: () => {
    const state = get();
    if (state.currentStreamingMessage) {
      const assistantMessage: ChatMessage = {
        id: `assistant-${Date.now()}`,
        role: "assistant",
        content: state.currentStreamingMessage,
        createdAt: state.currentStreamingTimestamp ?? Date.now(),
        agentId: state.currentAgentId,
        reasoning: state.currentReasoningContent,
        reasoningStreaming: false,
      };

      set({
        messages: [...state.messages, assistantMessage],
        currentStreamingMessage: "",
        currentAgentId: undefined,
        currentStreamingMessageId: undefined,
        currentStreamingTimestamp: undefined,
        currentReasoningContent: undefined,
        currentReasoningStreaming: false,
        isLoading: false,
      });
    } else {
      set({
        isLoading: false,
        currentStreamingMessageId: undefined,
        currentStreamingTimestamp: undefined,
        currentReasoningContent: undefined,
        currentReasoningStreaming: false,
      });
    }
  },

  /** Abort active SSE stream and cleanup streaming state */
  cancelStreaming: () => {
    // Abort controller and clear reference
    abortController?.abort();
    abortController = null;

    set({
      isLoading: false,
      currentStreamingMessage: "",
      currentAgentId: undefined,
      currentStreamingMessageId: undefined,
      currentStreamingTimestamp: undefined,
      currentReasoningContent: undefined,
      currentReasoningStreaming: false,
    });
  },

  reset: () => {
    // Abort any active stream on reset
    abortController?.abort();
    abortController = null;

    set({
      messages: [],
      currentStreamingMessage: "",
      currentAgentId: undefined,
      currentStreamingMessageId: undefined,
      currentStreamingTimestamp: undefined,
      currentReasoningContent: undefined,
      currentReasoningStreaming: false,
      orchestratorMessages: [],
      isLoading: false,
      error: null,
      conversationId: null,
      conversations: [],
      isLoadingConversations: false,
    });
  },
}));<|MERGE_RESOLUTION|>--- conflicted
+++ resolved
@@ -221,17 +221,6 @@
     abortController?.abort();
     abortController = null;
 
-<<<<<<< HEAD
-    try {
-      await get().loadConversationHistory(conversationId);
-      await get().loadConversations();
-    } catch (error) {
-      throw error;
-    }
-  },
-
-  createNewConversation: async () => {
-=======
     // Load conversation history
     await get().loadConversationHistory(conversationId);
 
@@ -241,7 +230,6 @@
 
   createNewConversation: async () => {
     // Abort any active stream before creating new conversation
->>>>>>> c0c23552
     abortController?.abort();
     abortController = null;
 
