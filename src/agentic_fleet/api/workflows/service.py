"""Service layer for workflows API."""

from __future__ import annotations

import logging
import os
from collections.abc import AsyncGenerator

# Load environment variables
try:
    from dotenv import load_dotenv

    load_dotenv()
except ImportError:
    pass  # dotenv not available, rely on system/env vars

from agentic_fleet.models.events import RunsWorkflow, WorkflowEvent
from agentic_fleet.utils.logging_sanitize import sanitize_log_value

DEFAULT_WORKFLOW_ID = "magentic_fleet"

logger = logging.getLogger(__name__)


def _sanitize_for_log(value: str) -> str:
    """Remove control characters from strings for safe logging.
    
    Strips newlines, carriage returns, and other control characters that could
    be used for log injection attacks.
    
    Args:
        value: String to sanitize
        
    Returns:
        Sanitized string with control characters removed
    """
    if not isinstance(value, str):
        return str(value)
    # Use translate for efficient removal of control characters
    # Removes: \n, \r, Unicode line/paragraph separators, NEL, and tabs
    return value.translate(str.maketrans('', '', '\n\r\u2028\u2029\u0085\t'))


class StubMagenticFleetWorkflow(RunsWorkflow):
    """Deterministic stub workflow used in tests and fallback scenarios.

    Parameters:
        max_delta_length: Truncation length for the delta content.
        include_agent_events: Whether to emit per-agent completion events.

    Behavioral contract:
    - Synchronous legacy factory (``create_magentic_fleet_workflow``) expects ONLY
      two events: ``message.delta`` then ``message.done``.
    - Asynchronous factory (``create_workflow``) used by chat streaming emits
      ``message.delta`` + optional ``agent.message.complete`` + ``message.done`` so
      segmented streaming tests can assert agent-level events.
    """

    def __init__(self, max_delta_length: int = 16, *, include_agent_events: bool = True):
        self.max_delta_length = max_delta_length
        self.include_agent_events = include_agent_events

    async def run(self, message: str) -> AsyncGenerator[WorkflowEvent, None]:
        truncated = message[: self.max_delta_length]

        # Always emit a message.delta (with agent_id to enable optional agent.delta SSE events)
        yield {
            "type": "message.delta",
            "data": {
                "delta": truncated,
                "agent_id": "stub-agent",
                "stub": True,
            },
        }

        # Emit agent completion event only when enabled (segmented streaming path)
        if self.include_agent_events:
            yield {
                "type": "agent.message.complete",
                "data": {
                    "agent_id": "stub-agent",
                    "content": truncated,
                    "stub": True,
                },
            }

        # Terminal done event
        yield {
            "type": "message.done",
            "data": {
                "stub": True,
            },
        }


TRUTHY_VALUES = {"1", "true", "yes", "on"}


def _should_force_stub() -> bool:
    """Determine if the stub workflow should be forced."""

    force_stub = os.getenv("AF_FORCE_STUB_WORKFLOW")
    if force_stub is not None:
        return force_stub.strip().lower() in TRUTHY_VALUES

    # During pytest runs we default to the stub for determinism unless explicitly allowed.
    return bool(
        os.getenv("PYTEST_CURRENT_TEST")
        and os.getenv("AF_ALLOW_REAL_WORKFLOW_IN_TESTS", "").strip().lower() not in TRUTHY_VALUES
    )


async def create_workflow(
    workflow_id: str = DEFAULT_WORKFLOW_ID, *, max_delta_length: int = 16
) -> RunsWorkflow:
    """Generic workflow factory with fallback semantics.

    The function attempts to construct the requested *workflow_id*. If the
    identifier is unknown or creation fails, a stub workflow is returned (or
    the default workflow when possible) and a warning/error is logged.

    Args:
        workflow_id: Desired workflow identifier (defaults to magentic_fleet)
        max_delta_length: Truncation length for stub fallback implementation.

    Returns:
        Concrete workflow instance implementing ``RunsWorkflow``.
    """
    # Forced stub (pytest determinism or explicit override)
    if _should_force_stub():
        logger.info("Forcing stub workflow (test or override mode)")
        return StubMagenticFleetWorkflow(
            max_delta_length=max_delta_length, include_agent_events=True
        )

    if not os.getenv("OPENAI_API_KEY"):
        logger.info("OPENAI_API_KEY not set, using stub workflow")
        return StubMagenticFleetWorkflow(
            max_delta_length=max_delta_length, include_agent_events=True
        )

    try:
        from agentic_fleet.utils.factory import WorkflowFactory

        factory = WorkflowFactory()
        workflow = await factory.create_from_yaml_async(workflow_id)
        logger.info(
            "Created workflow '%s' from YAML configuration",
            sanitize_log_value(workflow_id),
        )
        return workflow
    except Exception as exc:  # Broad catch to ensure graceful fallback
        logger.error(
            "Failed to create workflow '%s': %s - falling back to stub",
<<<<<<< HEAD
            sanitize_log_value(workflow_id),
=======
            _sanitize_for_log(workflow_id),
>>>>>>> 957dbe51
            exc,
            exc_info=True,
        )
        return StubMagenticFleetWorkflow(
            max_delta_length=max_delta_length, include_agent_events=True
        )


def create_magentic_fleet_workflow(
    max_delta_length: int = 16,
) -> RunsWorkflow:  # pragma: no cover - legacy sync alias
    """Synchronous backward-compatible factory returning a minimal stub.

    Legacy tests invoke this without ``await`` and expect ONLY two events
    (delta + done). We therefore disable per-agent completion events here.
    """
    import warnings

    warnings.warn(
        "create_magentic_fleet_workflow is deprecated; use create_workflow(workflow_id=...)",
        DeprecationWarning,
        stacklevel=2,
    )
    return StubMagenticFleetWorkflow(max_delta_length=max_delta_length, include_agent_events=False)


# Explicit re-exports for downstream modules performing attribute lookups on this service module.
__all__ = [
    "RunsWorkflow",
    "StubMagenticFleetWorkflow",
    "WorkflowEvent",
    "create_magentic_fleet_workflow",
    "create_workflow",
]<|MERGE_RESOLUTION|>--- conflicted
+++ resolved
@@ -152,11 +152,7 @@
     except Exception as exc:  # Broad catch to ensure graceful fallback
         logger.error(
             "Failed to create workflow '%s': %s - falling back to stub",
-<<<<<<< HEAD
             sanitize_log_value(workflow_id),
-=======
-            _sanitize_for_log(workflow_id),
->>>>>>> 957dbe51
             exc,
             exc_info=True,
         )
