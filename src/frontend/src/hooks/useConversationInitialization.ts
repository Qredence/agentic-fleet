--- conflicted
+++ resolved
@@ -21,77 +21,18 @@
 ) {
   const { enabled = true, onSuccess, onError } = options;
   const conversationId = useChatStore((s) => s.conversationId);
-  const messages = useChatStore((s) => s.messages);
   const setConversationId = useChatStore((s) => s.setConversationId);
-  const loadConversationHistory = useChatStore(
-    (s) => s.loadConversationHistory,
-  );
   const setError = useChatStore((s) => s.setError);
   const [initializing, setInitializing] = useState(false);
   const startedRef = useRef(false);
-  const loadingHistoryRef = useRef(false);
-
-<<<<<<< HEAD
   const onSuccessRef = useRef(onSuccess);
   const onErrorRef = useRef(onError);
 
   useEffect(() => {
     onSuccessRef.current = onSuccess;
     onErrorRef.current = onError;
-  });
+  }, [onSuccess, onError]);
 
-=======
->>>>>>> 82a2e844
-  // Load conversation history if conversationId exists but messages are empty
-  useEffect(() => {
-    if (!enabled || loadingHistoryRef.current) return;
-    if (!conversationId) return; // No conversationId, will be handled by creation effect
-    if (messages.length > 0) return; // Already has messages
-
-    loadingHistoryRef.current = true;
-    setInitializing(true);
-
-    (async () => {
-      try {
-        await loadConversationHistory(conversationId);
-<<<<<<< HEAD
-        onSuccessRef.current?.(conversationId);
-=======
-        onSuccess?.(conversationId);
->>>>>>> 82a2e844
-      } catch (err) {
-        const error =
-          err instanceof Error
-            ? err
-            : new Error("Failed to load conversation history");
-        // Don't set error if conversation not found - might be a new conversation
-        if (!error.message.includes("not found")) {
-          setError(error.message);
-        }
-<<<<<<< HEAD
-        onErrorRef.current?.(error);
-=======
-        onError?.(error);
->>>>>>> 82a2e844
-      } finally {
-        setInitializing(false);
-        loadingHistoryRef.current = false;
-      }
-    })();
-  }, [
-    enabled,
-    conversationId,
-    messages.length,
-    loadConversationHistory,
-<<<<<<< HEAD
-=======
-    onSuccess,
-    onError,
->>>>>>> 82a2e844
-    setError,
-  ]);
-
-  // Create new conversation if conversationId doesn't exist
   useEffect(() => {
     if (!enabled || startedRef.current) return;
     if (conversationId) return; // Already initialized
