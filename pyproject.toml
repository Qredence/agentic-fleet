[project]
name = "agentic-fleet"
version = "0.5.5"
description = "Multi-agent orchestration system built with Microsoft Agent Framework's Magentic Fleet pattern"
authors = [{ name = "Qredence", email = "contact@qredence.ai" }]
readme = "README.md"
license = { file = "LICENSE" }
keywords = ["agents", "ai", "magentic"]
classifiers = [
    "Development Status :: 4 - Beta",
    "Intended Audience :: Developers",
    "License :: OSI Approved :: MIT License",
    "Programming Language :: Python :: 3.12",
    "Programming Language :: Python :: 3.13",
    "Topic :: Software Development :: Libraries :: Python Modules",
    "Topic :: Scientific/Engineering :: Artificial Intelligence",
    "Framework :: AsyncIO",
    "Typing :: Typed",
]
dependencies = [
    "azure-ai-agents>=1.2.0b5,<2.0",
    "azure-identity>=1.25.1,<2.0",
    "azure-cosmos>=4.8.0,<5.0",
    "python-dotenv>=1.1.1,<2.0",
    "pyyaml>=6.0",
    "requests>=2.28.0",
    "pydantic>=2.0.0",
    "tiktoken>=0.12.0,<1.0",
    "agent-framework",
    "agent-framework-core",
    "agent-framework-a2a",
    "agent-framework-azure-ai",
    "agent-framework-mem0",
    "agent-framework-redis",
    "agent-framework-devui",
    "mem0ai==1.0.0", # Pinned for stable memory API
    "rich>=12.6.0",
    "prompt-toolkit>=3.0.47,<4.0",
    "ipykernel>=7.0.1,<8.0",
    "openai>=1.99.0,<2.6.1", # Compatible with agent-framework requirements
    "azure-ai-evaluation>=1.12.0,<2.0",
    "fastapi>=0.120.1,<1.0",
    "uvicorn[standard]>=0.24.0",
    "httpx>=0.24.0",
    "sse-starlette>=2.0.0",
    "redis[hiredis]>=6.0.0,<7.0.0",
    "fastapi-limiter>=0.1.6,<1.0",
    "databases[asyncpg]>=0.7.0,<1.0",
    "aiofiles>=24.1.0",
    "pydantic-settings>=2.3.2,<3.0",
    "websockets>=10.4",
    "typer>=0.20.0",
    "locust>=2.15.0",
    "aiohttp>=3.9.0",
    "aiosqlite>=0.20.0",
    "prometheus-client>=0.16.0",
    "psutil>=5.9.0",
    "statsd>=3.3.0",
    "pandas>=1.5.0",
    "numpy>=1.24.0",
    "scipy>=1.9.0",
    "click>=8.1.0",
    "aiomqtt>=1.0.0",
    "matplotlib>=3.6.0",
    "seaborn>=0.11.0",
    "plotly>=5.10.0",
    "pytest>=7.2.0",
    "pytest-asyncio>=0.20.0",
    "pytest-cov>=4.0.0",
    "black>=22.0.0",
    "ruff>=0.0.200",
    "mypy>=0.991",
    "pytz>=2024.1",
    "setuptools>=80.9.0",
    "langcache>=0.10.1",
<<<<<<< HEAD
=======
    "dspy>=3.0.4",
>>>>>>> d8afffdd
]
requires-python = ">=3.12,<4"

[project.optional-dependencies]
# Core Azure integration
azure = ["azure-ai-agents>=1.2.0b5,<2.0", "azure-identity>=1.25.1,<2.0"]

# Memory and persistence features
memory = ["agent-framework-mem0", "agent-framework-redis", "mem0ai==1.0.0"]

# UI and interactive features
ui = [
    "agent-framework-devui",
    "rich>=13.7.0,<14.0",
    "prompt-toolkit>=3.0.47,<4.0",
]

# Evaluation and testing
evaluation = ["azure-ai-evaluation>=1.12.0,<2.0"]

# Complete installation with all features
all = ["agentic-fleet[azure,memory,ui,evaluation]"]

[project.scripts]
agentic-fleet = "agentic_fleet.cli.app:app"
fleet = "agentic_fleet.cli.app:app"
dynamic-fleet = "agentic_fleet.cli.app:app"
workflow = "agentic_fleet.cli.app:app"


[project.urls]
Homepage = "https://github.com/Qredence/agentic-fleet"
Documentation = "https://github.com/Qredence/agentic-fleet/docs"
Repository = "https://github.com/Qredence/agentic-fleet"
Issues = "https://github.com/Qredence/agentic-fleet/issues"

[build-system]
requires = ["hatchling"]
build-backend = "hatchling.build"

[tool.hatch.metadata]
allow-direct-references = true

[tool.hatch.build.targets.wheel]
packages = ["src/agentic_fleet"]
only-include = ["src/agentic_fleet"]

[tool.hatch.build.targets.sdist]
include = [
    "/src",
    "/tests",
    "/LICENSE",
    "/README.md",
    "/AGENTS.md",
    "/pyproject.toml",
]
exclude = ["/.github", "/var", "/logs", "/__pycache__", "*.pyc"]


# Development dependencies (uv's preferred format)
[dependency-groups]
dev = [
    "pytest>=8.4.2",
    "pytest-asyncio>=1.2.0",
    "pytest-cov>=6.0.0",
    "black>=25.9.0",
    "ruff>=0.14.0",
    "mypy>=1.18.2",
    "debugpy>=1.8.17",
    "pre-commit>=3.5.0",
    "types-PyYAML>=6.0.0",
    "types-requests>=2.31.0",
    "types-aiofiles>=25.1.0.20251011",
]

[tool.uv.sources]
"agent-framework-core" = { git = "https://github.com/microsoft/agent-framework.git", branch = "main", subdirectory = "python/packages/core" }
"agent-framework-azure-ai" = { git = "https://github.com/microsoft/agent-framework.git", branch = "main", subdirectory = "python/packages/azure-ai" }
"agent-framework-a2a" = { git = "https://github.com/microsoft/agent-framework.git", branch = "main", subdirectory = "python/packages/a2a" }
"agent-framework-copilotstudio" = { git = "https://github.com/microsoft/agent-framework.git", branch = "main", subdirectory = "python/packages/copilotstudio" }
"agent-framework-mem0" = { git = "https://github.com/microsoft/agent-framework.git", branch = "main", subdirectory = "python/packages/mem0" }
"agent-framework-redis" = { git = "https://github.com/microsoft/agent-framework.git", branch = "main", subdirectory = "python/packages/redis" }
"agent-framework-devui" = { git = "https://github.com/microsoft/agent-framework.git", branch = "main", subdirectory = "python/packages/devui" }

[tool.black]
target-version = ['py312']
line-length = 100
exclude = '''
/(
    \.git
  | \.mypy_cache
  | \.pytest_cache
  | \.ruff_cache
  | \.venv
  | node_modules
  | dist
  | build
)/
'''


[tool.ruff]
src = ["src"]
target-version = "py312"
line-length = 100


[tool.ruff.lint]
select = ["E", "F", "I", "UP", "B", "N", "A", "SIM", "RUF"]
ignore = ["E501"]


[tool.ruff.lint.per-file-ignores]
"__init__.py" = ["F401"]
"notebooks/*.ipynb" = ["A002"] # Allow shadowing builtins in notebooks

[tool.ruff.lint.isort]
known-first-party = ["agenticfleet"]

[tool.pytest.ini_options]
pythonpath = "src"
testpaths = ["tests"]


[tool.coverage.run]
source = ["src/agentic_fleet", "src/agenticfleet"]
omit = ["*/tests/*", "*/__pycache__/*", "*/.venv/*"]

[tool.coverage.report]
exclude_lines = [
    "pragma: no cover",
    "def __repr__",
    "if TYPE_CHECKING:",
    "raise AssertionError",
    "raise NotImplementedError",
    "if __name__ == .__main__.:",
]

[tool.mypy]
python_version = "3.12"
strict = true
packages = ["agentic_fleet", "agenticfleet"]
plugins = ["pydantic.mypy"]
# No per-module overrides; all modules must be fully type-checked and compliant.
# Ensure all functions have explicit type hints and all imports are resolvable.

[[tool.mypy.overrides]]
module = "agenticfleet.server"
disallow_untyped_decorators = false

[[tool.mypy.overrides]]
module = "agenticfleet.cli.memory_cli"
disallow_untyped_decorators = false

[[tool.mypy.overrides]]
module = "agenticfleet.persistance.database"
disallow_untyped_defs = false

[[tool.mypy.overrides]]
module = "agentic_fleet.api.app"
warn_unused_ignores = false

[[tool.mypy.overrides]]
module = "agentic_fleet.api.conversations.routes"
disallow_untyped_decorators = false

[[tool.mypy.overrides]]
module = "agentic_fleet.api.workflows.routes"
warn_unused_ignores = false
disallow_untyped_decorators = false

[[tool.mypy.overrides]]
module = "agentic_fleet.utils.redis_cache"
warn_unused_ignores = false

[[tool.mypy.overrides]]
module = "aiofiles"
ignore_missing_imports = true
disallow_untyped_decorators = false

# Tests are executable validation artifacts rather than library code; relax typing strictness
# to prioritize production package guarantees while allowing incremental test annotation.
[[tool.mypy.overrides]]
module = "tests.*"
ignore_errors = true

[tool.pydantic-mypy]
init_forbid_extra = true
init_typed = true
warn_required_dynamic_aliases = true<|MERGE_RESOLUTION|>--- conflicted
+++ resolved
@@ -33,11 +33,11 @@
     "agent-framework-mem0",
     "agent-framework-redis",
     "agent-framework-devui",
-    "mem0ai==1.0.0", # Pinned for stable memory API
+    "mem0ai==1.0.0",                    # Pinned for stable memory API
     "rich>=12.6.0",
     "prompt-toolkit>=3.0.47,<4.0",
     "ipykernel>=7.0.1,<8.0",
-    "openai>=1.99.0,<2.6.1", # Compatible with agent-framework requirements
+    "openai>=1.99.0,<2.6.1",            # Compatible with agent-framework requirements
     "azure-ai-evaluation>=1.12.0,<2.0",
     "fastapi>=0.120.1,<1.0",
     "uvicorn[standard]>=0.24.0",
@@ -73,10 +73,7 @@
     "pytz>=2024.1",
     "setuptools>=80.9.0",
     "langcache>=0.10.1",
-<<<<<<< HEAD
-=======
     "dspy>=3.0.4",
->>>>>>> d8afffdd
 ]
 requires-python = ">=3.12,<4"
 
