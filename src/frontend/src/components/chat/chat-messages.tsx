--- conflicted
+++ resolved
@@ -99,13 +99,9 @@
                     )}
                     markdown={true}
                   >
-<<<<<<< HEAD
-                    {formatMessageContent(message.content, isStreaming)}
-=======
                     {typeof message.content === "string"
                       ? message.content
                       : JSON.stringify(message.content)}
->>>>>>> aaf9df3b
                   </MessageContent>
 
                   {!isStreaming && (
