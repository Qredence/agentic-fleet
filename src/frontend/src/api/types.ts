--- conflicted
+++ resolved
@@ -237,16 +237,6 @@
 // =============================================================================
 
 /**
-<<<<<<< HEAD
- * Request payload for starting a GEPA optimization job.
- *
- * @property module_name - Name of the DSPy module to optimize (e.g., "supervisor", "reasoner")
- * @property auto_mode - Optimization intensity level: "light" (quick, basic metrics),
- *                       "medium" (balanced), or "heavy" (thorough, resource-intensive)
- * @property examples_path - Optional path to training examples for optimization
- * @property user_id - User identifier for tracking optimization requests
- * @property options - Additional configuration options passed to the GEPA optimizer
-=======
  * Request payload for triggering DSPy module optimization via GEPA.
  *
  * @property module_name - The name of the DSPy module to optimize (e.g., "supervisor", "reasoner")
@@ -257,7 +247,6 @@
  * @property examples_path - Optional path to custom training examples (JSON/JSONL format)
  * @property user_id - User identifier for tracking optimization jobs
  * @property options - Additional optimizer configuration (e.g., seed, max_iterations, learning_rate)
->>>>>>> aaf9df3b
  */
 export interface OptimizationRequest {
   module_name: string;
