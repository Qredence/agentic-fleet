--- conflicted
+++ resolved
@@ -14,17 +14,14 @@
 from agentic_fleet.api.chat.service import get_workflow_service
 from agentic_fleet.api.conversations.persistence_adapter import get_persistence_adapter
 from agentic_fleet.api.conversations.service import ConversationNotFoundError
-<<<<<<< HEAD
-=======
 from agentic_fleet.api.exceptions import ConversationMissingError
->>>>>>> 03652598
 from agentic_fleet.models.events import RunsWorkflow
 from agentic_fleet.utils.logging import sanitize_for_log
 from agentic_fleet.utils.message_classifier import should_use_fast_path
 from agentic_fleet.workflow.fast_path import create_fast_path_workflow
 
 logger = logging.getLogger(__name__)
-router = APIRouter()
+router: APIRouter = APIRouter()
 
 
 TRUTHY = {"1", "true", "yes", "on"}
@@ -373,11 +370,7 @@
     workflow_service = get_workflow_service()
 
     try:
-<<<<<<< HEAD
-        conversation = await persistence_adapter.get(req.conversation_id)
-=======
         await persistence_adapter.get(req.conversation_id)
->>>>>>> 03652598
     except ConversationNotFoundError as exc:
         raise ConversationMissingError(req.conversation_id) from exc
 
