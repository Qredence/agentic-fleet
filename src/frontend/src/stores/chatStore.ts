import {
  createConversation,
  getConversation,
  listConversations,
} from "@/lib/api/chat";
import { streamChatWithStore } from "@/lib/streaming/streamHandlers";
import type {
  ChatActions,
  ChatMessage,
  ChatState,
  Conversation,
  OrchestratorMessage,
} from "@/types/chat";
import { create } from "zustand";

interface ChatStore extends ChatState, ChatActions {}

let abortController: AbortController | null = null;

export const useChatStore = create<ChatStore>((set, get) => ({
  // Initial state
  messages: [],
  currentStreamingMessage: "",
  currentAgentId: undefined,
  currentStreamingMessageId: undefined,
  currentStreamingTimestamp: undefined,
  currentReasoningContent: undefined,
  currentReasoningStreaming: false,
  orchestratorMessages: [],
  isLoading: false,
  error: null,
  conversationId: null,
  conversations: [],
  isLoadingConversations: false,

  // Actions
  sendMessage: async (message: string) => {
    const state = get();
    if (!message.trim()) return;
    let conversationId = state.conversationId;
    if (!conversationId) {
      try {
        const conversation = await createConversation();
        conversationId = conversation.id;
        set({ conversationId });
      } catch (error) {
        set({
          error:
            error instanceof Error
              ? error.message
              : "Failed to create conversation",
        });
        return;
      }
    }
    const userMessage: ChatMessage = {
      id: `user-${Date.now()}`,
      role: "user",
      content: message,
      createdAt: Date.now(),
    };
    set({
      messages: [...state.messages, userMessage],
      isLoading: true,
      error: null,
      currentStreamingMessage: "",
      currentAgentId: undefined,
      currentStreamingMessageId: undefined,
      currentStreamingTimestamp: undefined,
    });
    // Abort any active stream before starting a new one
    abortController?.abort();
    abortController = new AbortController();

    await streamChatWithStore(
      conversationId!,
      message,
      {
        get,
        set,
        completeReasoning: (reasoning: string) =>
          set({
            currentReasoningContent: reasoning,
            currentReasoningStreaming: false,
          }),
        appendReasoningDelta: (reasoning: string) => {
          const state = get();
          set({
            currentReasoningContent:
              (state.currentReasoningContent || "") + reasoning,
            currentReasoningStreaming: true,
          });
        },
      },
      abortController.signal,
    );
  },

  appendDelta: (delta: string, agentId?: string) => {
    set((state) => {
      const timestamp = state.currentStreamingTimestamp ?? Date.now();
      return {
        currentStreamingMessage: state.currentStreamingMessage + delta,
        currentAgentId: agentId || state.currentAgentId,
        currentStreamingMessageId:
          state.currentStreamingMessageId ?? `streaming-${timestamp}`,
        currentStreamingTimestamp: timestamp,
      };
    });
  },

  addMessage: (message: Omit<ChatMessage, "id" | "createdAt">) => {
    const newMessage: ChatMessage = {
      ...message,
      id: `${message.role}-${Date.now()}`,
      createdAt: Date.now(),
    };

    set((state) => ({
      messages: [...state.messages, newMessage],
    }));
  },

  addOrchestratorMessage: (message: string, kind?: string) => {
    const orchestratorMessage: OrchestratorMessage = {
      id: `orchestrator-${Date.now()}-${Math.random()}`,
      message,
      kind,
      timestamp: Date.now(),
    };

    set((state) => ({
      orchestratorMessages: [
        ...state.orchestratorMessages,
        orchestratorMessage,
      ],
    }));
  },

  setLoading: (loading: boolean) => {
    set({ isLoading: loading });
  },

  setError: (error: string | null) => {
    set({ error });
  },

  setConversationId: (id: string) => {
    set({ conversationId: id });
  },

  loadConversationHistory: async (conversationId: string) => {
    try {
      const conversation = await getConversation(conversationId);

      // Map backend messages to frontend ChatMessage format
      const messages: ChatMessage[] = conversation.messages.map((msg) => ({
        id: msg.id,
        role: msg.role,
        content: msg.content,
        createdAt: msg.created_at,
        reasoning: msg.reasoning || undefined,
        // Note: agentId is not in backend response, so it will be undefined
        // This is fine as agentId is only set during streaming
      }));

      set({
        conversationId: conversation.id,
        messages,
        error: null,
      });
    } catch (error) {
      set({
        error:
          error instanceof Error
            ? error.message
            : "Failed to load conversation history",
      });
      throw error;
    }
  },

  loadConversations: async () => {
    set({ isLoadingConversations: true });
    try {
      const response = await listConversations();

      // Map backend conversations to frontend Conversation format
      const conversations: Conversation[] = response.items.map((conv) => ({
        id: conv.id,
        title: conv.title,
        created_at: conv.created_at,
        messages: conv.messages.map((msg) => ({
          id: msg.id,
          role: msg.role,
          content: msg.content,
          createdAt: msg.created_at,
          reasoning: msg.reasoning || undefined,
        })),
      }));

      set({
        conversations,
        isLoadingConversations: false,
        error: null,
      });
    } catch (error) {
      set({
        isLoadingConversations: false,
        error:
          error instanceof Error
            ? error.message
            : "Failed to load conversations",
      });
    }
  },

  switchConversation: async (conversationId: string) => {
    const state = get();

    // Don't switch if already on this conversation
    if (state.conversationId === conversationId) {
      return;
    }

    // Abort any active stream before switching
    abortController?.abort();
    abortController = null;

<<<<<<< HEAD
    try {
      // Load conversation history
      await get().loadConversationHistory(conversationId);

      // Reload conversations list to ensure it's up to date
      await get().loadConversations();
    } catch (error) {
      // Error already set by loadConversationHistory
      throw error;
    }
  },

  createNewConversation: async () => {
    const state = get();

=======
    // Load conversation history
    await get().loadConversationHistory(conversationId);

    // Reload conversations list to ensure it's up to date
    await get().loadConversations();
  },

  createNewConversation: async () => {
>>>>>>> 82a2e844
    // Abort any active stream before creating new conversation
    abortController?.abort();
    abortController = null;

    try {
      const conversation = await createConversation();

      // Reset current conversation state
      set({
        conversationId: conversation.id,
        messages: [],
        currentStreamingMessage: "",
        currentAgentId: undefined,
        currentStreamingMessageId: undefined,
        currentStreamingTimestamp: undefined,
        currentReasoningContent: undefined,
        currentReasoningStreaming: false,
        orchestratorMessages: [],
        isLoading: false,
        error: null,
      });

      // Reload conversations list to include the new one
      await get().loadConversations();
    } catch (error) {
      set({
        error:
          error instanceof Error
            ? error.message
            : "Failed to create new conversation",
      });
      throw error;
    }
  },

  appendReasoningDelta: (reasoning: string) => {
    const state = get();
    set({
      currentReasoningContent:
        (state.currentReasoningContent || "") + reasoning,
      currentReasoningStreaming: true,
    });
  },

  completeReasoning: (reasoning: string) => {
    set({
      currentReasoningContent: reasoning,
      currentReasoningStreaming: false,
    });
  },

  completeStreaming: () => {
    const state = get();
    if (state.currentStreamingMessage) {
      const assistantMessage: ChatMessage = {
        id: `assistant-${Date.now()}`,
        role: "assistant",
        content: state.currentStreamingMessage,
        createdAt: state.currentStreamingTimestamp ?? Date.now(),
        agentId: state.currentAgentId,
        reasoning: state.currentReasoningContent,
        reasoningStreaming: false,
      };

      set({
        messages: [...state.messages, assistantMessage],
        currentStreamingMessage: "",
        currentAgentId: undefined,
        currentStreamingMessageId: undefined,
        currentStreamingTimestamp: undefined,
        currentReasoningContent: undefined,
        currentReasoningStreaming: false,
        isLoading: false,
      });
    } else {
      set({
        isLoading: false,
        currentStreamingMessageId: undefined,
        currentStreamingTimestamp: undefined,
        currentReasoningContent: undefined,
        currentReasoningStreaming: false,
      });
    }
  },

  /** Abort active SSE stream and cleanup streaming state */
  cancelStreaming: () => {
    // Abort controller and clear reference
    abortController?.abort();
    abortController = null;

    set({
      isLoading: false,
      currentStreamingMessage: "",
      currentAgentId: undefined,
      currentStreamingMessageId: undefined,
      currentStreamingTimestamp: undefined,
      currentReasoningContent: undefined,
      currentReasoningStreaming: false,
    });
  },

  reset: () => {
    // Abort any active stream on reset
    abortController?.abort();
    abortController = null;

    set({
      messages: [],
      currentStreamingMessage: "",
      currentAgentId: undefined,
      currentStreamingMessageId: undefined,
      currentStreamingTimestamp: undefined,
      currentReasoningContent: undefined,
      currentReasoningStreaming: false,
      orchestratorMessages: [],
      isLoading: false,
      error: null,
      conversationId: null,
      conversations: [],
      isLoadingConversations: false,
    });
  },
}));<|MERGE_RESOLUTION|>--- conflicted
+++ resolved
@@ -160,8 +160,6 @@
         content: msg.content,
         createdAt: msg.created_at,
         reasoning: msg.reasoning || undefined,
-        // Note: agentId is not in backend response, so it will be undefined
-        // This is fine as agentId is only set during streaming
       }));
 
       set({
@@ -185,7 +183,6 @@
     try {
       const response = await listConversations();
 
-      // Map backend conversations to frontend Conversation format
       const conversations: Conversation[] = response.items.map((conv) => ({
         id: conv.id,
         title: conv.title,
@@ -217,50 +214,27 @@
 
   switchConversation: async (conversationId: string) => {
     const state = get();
-
-    // Don't switch if already on this conversation
     if (state.conversationId === conversationId) {
       return;
     }
 
-    // Abort any active stream before switching
     abortController?.abort();
     abortController = null;
 
-<<<<<<< HEAD
     try {
-      // Load conversation history
       await get().loadConversationHistory(conversationId);
-
-      // Reload conversations list to ensure it's up to date
       await get().loadConversations();
     } catch (error) {
-      // Error already set by loadConversationHistory
       throw error;
     }
   },
 
   createNewConversation: async () => {
-    const state = get();
-
-=======
-    // Load conversation history
-    await get().loadConversationHistory(conversationId);
-
-    // Reload conversations list to ensure it's up to date
-    await get().loadConversations();
-  },
-
-  createNewConversation: async () => {
->>>>>>> 82a2e844
-    // Abort any active stream before creating new conversation
     abortController?.abort();
     abortController = null;
 
     try {
       const conversation = await createConversation();
-
-      // Reset current conversation state
       set({
         conversationId: conversation.id,
         messages: [],
@@ -274,8 +248,6 @@
         isLoading: false,
         error: null,
       });
-
-      // Reload conversations list to include the new one
       await get().loadConversations();
     } catch (error) {
       set({
