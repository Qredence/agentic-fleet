# Architecture Documentation

## Overview

AgenticFleet combines Microsoft's agent-framework with DSPy's intelligent prompt optimization to create self-improving multi-agent workflows.

## System Architecture

### Core Components

```
┌─────────────────────────────────────────────────────────────┐
│                    Entry Point                                │
├─────────────────────────────────────────────────────────────┤
│                    cli/console.py (CLI)                      │
└──────────────────────────┬───────────────────────────────────┘
                           │
              ┌────────────▼──────────┐
              │ SupervisorWorkflow    │
              │  (Orchestrator)       │
              └────────────┬──────────┘
                           │
        ┌──────────────────┼──────────────────┐
        │                  │                  │
┌───────▼──────┐ ┌─────────▼────┐ ┌──────────▼──────┐
│ DSPyReasoner  │ │   Agents    │ │  ToolRegistry   │
│  (Routing)    │ │  (Execute)   │ │   (Metadata)    │
└───────┬──────┘ └──────────────┘ └─────────────────┘
        │
┌───────▼──────┐
│  Signatures  │
│  (Prompts)   │
└──────────────┘
```

### Data Flow

1. **Task Input** → Console receives user task
2. **DSPy Analysis** → Reasoner analyzes task complexity and requirements
3. **DSPy Routing** → Reasoner routes task to appropriate agents
4. **Agent Execution** → Agents execute in parallel/sequential/delegated mode
5. **Quality Assessment** → DSPy evaluates output quality
6. **Refinement** → Optional refinement if quality < threshold
7. **History Persistence** → Execution saved to history

### Agent-Framework Integration Architecture

The workflow is built entirely on agent-framework primitives:

```mermaid
graph TB
    subgraph "Entry Point"
        CLI[cli/console.py]
        API[API Entry Points]
    end

    subgraph "Workflow Creation"
        FACTORY[create_supervisor_workflow]
        BUILDER[WorkflowBuilder<br/>agent-framework]
        CONTEXT[SupervisorContext<br/>DSPy + Agents + Tools]
    end

    subgraph "Agent-Framework Executors"
        AE[AnalysisExecutor<br/>extends Executor]
        RE[RoutingExecutor<br/>extends Executor]
        EE[ExecutionExecutor<br/>extends Executor]
        PE[ProgressExecutor<br/>extends Executor]
        QE[QualityExecutor<br/>extends Executor]
        JE[JudgeRefineExecutor<br/>extends Executor]
    end

    subgraph "DSPy Intelligence Layer"
        DSPY[DSPyReasoner]
        SIGS[Enhanced Signatures<br/>EnhancedTaskRouting<br/>JudgeEvaluation]
    end

    subgraph "Agent Execution"
        CA[ChatAgent<br/>agent-framework]
        OAI[OpenAIResponsesClient<br/>agent-framework.openai]
        TOOLS[Tool Registry]
    end

    subgraph "Event Streaming"
        MAE[MagenticAgentMessageEvent<br/>agent-framework]
        WOE[WorkflowOutputEvent<br/>agent-framework]
        CM[ChatMessage + Role<br/>agent-framework]
    end

    CLI --> FACTORY
    API --> FACTORY
    FACTORY --> BUILDER
    FACTORY --> CONTEXT

    BUILDER -->|set_start_executor| AE
    BUILDER -->|add_edge| RE
    BUILDER -->|add_edge| EE
    BUILDER -->|add_edge| PE
    BUILDER -->|add_edge| QE
    BUILDER -->|add_edge| JE

    AE -->|uses| DSPY
    RE -->|uses| DSPY
    PE -->|uses| DSPY
    QE -->|uses| DSPY

    DSPY -->|uses| SIGS

    EE -->|creates| CA
    JE -->|creates| CA

    CA -->|uses| OAI
    CA -->|uses| TOOLS

    AE -->|emits| MAE
    RE -->|emits| MAE
    EE -->|emits| MAE
    PE -->|emits| MAE
    QE -->|emits| MAE
    JE -->|emits| WOE

    MAE -->|contains| CM
    WOE -->|contains| CM

    style BUILDER fill:#e1f5ff
    style AE fill:#fff4e1
    style RE fill:#fff4e1
    style EE fill:#fff4e1
    style PE fill:#fff4e1
    style QE fill:#fff4e1
    style JE fill:#fff4e1
    style CA fill:#e8f5e9
    style OAI fill:#e8f5e9
    style MAE fill:#fce4ec
    style WOE fill:#fce4ec
    style CM fill:#fce4ec
```

**Key Agent-Framework Components:**

1. **WorkflowBuilder** (blue): Constructs the executor graph with `.set_start_executor()` and `.add_edge()`
2. **Executors** (orange): All 6 fleet executors extend `agent_framework.Executor` and use `@handler` decorator
3. **ChatAgent** (green): Created via `agent_framework.ChatAgent` with `OpenAIResponsesClient`
4. **Events** (pink): `MagenticAgentMessageEvent` and `WorkflowOutputEvent` with `ChatMessage` + `Role` enum

### OpenAI Response Format Usage

AgenticFleet uses the **OpenAI Response format** throughout, ensuring compatibility with agent-framework's event system:

**ChatMessage + Role Enum:**

```python
from agent_framework import ChatMessage, Role

# Used in event streaming
MagenticAgentMessageEvent(
    agent_id="fleet",
    message=ChatMessage(
        role=Role.ASSISTANT,  # Uses Role enum (SYSTEM, USER, ASSISTANT)
        text="Processing task...",
    ),
)
```

**OpenAIResponsesClient:**

```python
from agent_framework.openai import OpenAIResponsesClient

# Used for all ChatAgent instances
chat_client = OpenAIResponsesClient(
    model_id=model_id,
    api_key=api_key,
    reasoning_effort=reasoning_effort,
    reasoning_verbosity=reasoning_verbosity,
    temperature=temperature,
    max_tokens=max_tokens,
)

agent = ChatAgent(
    name=agent_name,
    chat_client=chat_client,  # OpenAIResponsesClient (not OpenAIChatClient)
    instructions=instructions,
    tools=tools_param,
)
```

**Why OpenAIResponsesClient:**

- ✅ Structured output support with better type safety
- ✅ Access to newer OpenAI Responses API features
- ✅ Better integration with Pydantic models for tool responses
- ✅ Official recommended pattern for agent applications
- ✅ Proper `ChatMessage` + `Role` enum support for event streaming

### Workflow Execution Flow

```mermaid
graph TD
A[Task input] --> B[DSPy analysis]
B --> C[DSPy routing]
C --> D1[Agent execution delegated]
C --> D2[Agent execution sequential]
C --> D3[Agent execution parallel]
D1 --> E[Quality assessment]
D2 --> E
D3 --> E
E --> F[Final output]
E --> G[Refinement loop]
G --> F
```

> Entry point: [`cli/console.py`](src/agentic_fleet/cli/console.py:39) provides the Typer CLI used to start workflows.

### Agent-Framework Integration Summary

**All workflow orchestration uses agent-framework primitives:**

| Component            | Agent-Framework Usage                                   | Location                          |
| -------------------- | ------------------------------------------------------- | --------------------------------- |
| **Workflow Graph**   | `WorkflowBuilder().set_start_executor().add_edge()`     | `workflows/builder.py:79-87`      |
| **Executors**        | All extend `agent_framework.Executor` with `@handler`   | `workflows/executors.py`          |
| **Workflow Runtime** | `workflow_builder.build().as_agent()` → `WorkflowAgent` | `workflows/supervisor.py:275-276` |
| **Execution**        | `workflow_agent.run()` / `run_stream()`                 | `workflows/supervisor.py:66, 116` |
| **Chat Agents**      | `ChatAgent` with `OpenAIResponsesClient`                | `agents/coordinator.py:96-115`    |
| **Events**           | `MagenticAgentMessageEvent`, `WorkflowOutputEvent`      | `workflows/supervisor.py:118-120` |
| **Messages**         | `ChatMessage(role=Role.ASSISTANT, text=...)`            | `workflows/strategies.py`         |

**Code Examples:**

```python
# 1. Build workflow graph
workflow_builder = (
    WorkflowBuilder()
    .set_start_executor(analysis_executor)
    .add_edge(analysis_executor, routing_executor)
    # ... more edges
)

# 2. Create runtime agent
workflow = workflow_builder.build()
workflow_agent = workflow.as_agent()

# 3. Execute workflow
result = await workflow_agent.run(task_msg)
async for event in workflow_agent.run_stream(task_msg):
    if isinstance(event, MagenticAgentMessageEvent):
        yield event
```

### Module Structure

- `src/workflows/` - Flattened orchestration logic
  - `supervisor.py` - Main entry point and workflow runtime
  - `builder.py` - WorkflowBuilder configuration
  - `executors.py` - All phase executors (Analysis, Routing, Progress, Quality, Judge)
  - `strategies.py` - Execution strategies (delegated, sequential, parallel)
  - `handoff.py` - Handoff logic
  - `context.py` - `SupervisorContext` definition
  - `models.py` - Shared data models
  - `messages.py` - Message handling
  - `helpers.py` - Routing helpers
  - `utils.py` - Shared utilities
  - `exceptions.py` - Custom exceptions

- `src/dspy_modules/` - DSPy integration (aligned with dspy.ai best practices)
  - `reasoner.py` - `DSPyReasoner` module orchestrating analysis, routing, progress, and quality. Uses enhanced signatures (`EnhancedTaskRouting`, `JudgeEvaluation`) by default for better workflow integration. Verbose about reasoning traces via `get_execution_summary()`.
  - `workflow_signatures.py` - **Canonical workflow-oriented signatures**: `EnhancedTaskRouting`, `JudgeEvaluation`, `WorkflowHandoffDecision` (follows dspy.ai signature patterns)
  - `signatures.py` - Core DSPy signatures: `TaskAnalysis`, `TaskRouting`, `QualityAssessment`, `ProgressEvaluation`
  - `handoff_signatures.py` - Handoff-specific DSPy signatures: `HandoffDecision`, `HandoffProtocol`, `HandoffQualityAssessment`

- `src/agents/` - **Canonical agent layer** (single source of truth)
  - `coordinator.py` - `AgentFactory` for YAML-based agent creation, `create_workflow_agents` for default workflow agents, `validate_tool` utility
  - `prompts.py` - Consolidated prompt templates
  - `base.py` - Base agent classes

- `src/cli/` - Command-line interface (modular structure)
  - `cli/console.py` - Minimal Typer app (~61 lines) that registers commands
  - `runner.py` - `WorkflowRunner` for executing workflows
  - `display.py` - Rich console display utilities
  - `utils.py` - CLI helper functions (tracing, resource resolution)
  - `commands/` - Individual command modules
    - `run.py` - Run workflow command
    - `handoff.py` - Handoff exploration command
    - `analyze.py` - Task analysis command
    - `benchmark.py` - Performance benchmarking command
    - `agents.py` - List agents command
    - `history.py` - Export history command
    - `optimize.py` - GEPA optimization command
    - `improve.py` - Self-improvement command
    - `evaluate.py` - Batch evaluation command

- `src/utils/` - Utilities
  - `compiler.py` - DSPy compilation with caching
  - `config_loader.py` - Configuration loading
  - `config_schema.py` - Configuration validation
  - `dspy_manager.py` - DSPy settings and LM management
  - `gepa_optimizer.py` - GEPA optimization utilities
  - `history_manager.py` - Execution history management
  - `logger.py` - Logging setup
  - `models.py` - Data models and type definitions
  - `self_improvement.py` - Self-improvement engine
  - `tool_registry.py` - Tool metadata registry
  - `tracing.py` - OpenTelemetry tracing integration
  - `cache.py` - TTL cache utilities
  - `constants.py` - Centralized constants and defaults
  - `async_compiler.py` - Async compilation utilities

- `src/tools/` - Tool implementations
  - `tavily_tool.py` - Tavily web search tool
  - `tavily_mcp_tool.py` - Tavily MCP tool adapter
  - `browser_tool.py` - Browser automation tool
  - `hosted_code_adapter.py` - Hosted code interpreter adapter

- `src/evaluation/` - Evaluation framework
  - `evaluator.py` - Batch evaluation engine
  - `metrics.py` - Evaluation metrics computation

## Execution Modes

### Delegated Mode

Single agent handles entire task end-to-end.

### Sequential Mode

Task flows through agents in order, output of one becomes input of next.

### Parallel Mode

Multiple agents work simultaneously on subtasks, results are synthesized.

## DSPy Integration

The framework uses DSPy for:

- **Task Analysis**: Understanding task complexity and requirements
- **Task Routing**: Intelligent agent selection and mode selection
- **Quality Assessment**: Evaluating output quality
- **Progress Evaluation**: Monitoring execution progress

DSPy modules are compiled using BootstrapFewShot optimization with training examples from `data/supervisor_examples.json`.

## Tool Awareness

Tools are registered in the `ToolRegistry` and made available to DSPy modules for:

- Tool-aware routing decisions with concise tool descriptions and latency hints (`low|medium|high`)
- Pre-analysis tool usage (e.g., web search for context) with TTL-cached results to reduce repeated network calls
- Tool requirement identification and a compact, ReAct-style tool plan emitted by the enhanced routing signature

## DSPy Enhancements

- Enhanced `EnhancedTaskRouting` signature outputs:
  - `tool_plan`: ordered list of tools to use
  - `tool_goals`: short justification/goals for tool use
  - `latency_budget`: `low|medium|high` guidance
- Reasoner helper `decide_tools(task, team, current_context)` provides a compact tool plan to execution.
- Per-phase timings (analysis, routing, progress) recorded in `phase_timings`; warnings logged when exceeding `slow_execution_threshold`.

## Configuration

Configuration is loaded from `config/workflow_config.yaml` and validated using Pydantic schemas. Environment variables override YAML settings.

## History Management

Execution history is saved in JSONL format (preferred) or JSON format (legacy). History manager supports:

- Automatic rotation (keep last N entries)
- Statistics generation
- Format conversion

## Caching

DSPy compilation results are cached with:

- Version-based invalidation
- File modification time checking
- Metadata tracking

## Architecture Improvements

### Modular Design

The codebase has been refactored to improve maintainability and reduce complexity:

- **Fleet Workflow Architecture**: Workflow implemented via agent-framework `WorkflowBuilder` and executors:
  - `workflows/` flattened structure (executors, strategies, logic in single level)
  - `workflows/supervisor.py` is the main entry point
  - Execution strategies in `workflows/strategies.py`
  - Executors in `workflows/executors.py`
  - Shared typed models in `workflows/models.py`
  - Shared utilities in `workflows/utils.py`

### Agent-framework + DSPy layering

To keep responsibilities clear and testable:

- `workflows/*` own orchestration only. They are built with `WorkflowBuilder` and executors and do not call DSPy directly from executor functions.
<<<<<<< HEAD
- `dspy_modules/*` encapsulate DSPy reasoners, signatures, and optimization logic for task analysis, routing, progress, and quality.
=======
- `dspy_modules/*` encapsulate DSPy supervisors, signatures, and optimization logic for task analysis, routing, progress, and quality.
>>>>>>> 6ae2197c
- `agents/*` and `tools/*` wrap `ChatAgent` instances and tool implementations; workflows treat them as opaque executors that may call tools.
- The CLI and initialization code glue these layers together: DSPy analyzes tasks and proposes a plan, workflows execute the plan, and DSPy optionally evaluates the results.

- **CLI Modularization**: Commands separated into individual modules in `cli/commands/`:
  - Each command is self-contained with its own Typer app
  - `cli/console.py` reduced to ~61 lines, focusing on registration
  - Better separation of concerns and easier testing

- **Benefits**:
  - Reduced code duplication through shared execution strategies
  - Improved testability with focused modules
  - Better maintainability with clear separation of concerns
  - Easier to extend with new execution modes or quality metrics

## Error Handling

Custom exception hierarchy:

- `WorkflowError` - Base exception
- `AgentExecutionError` - Agent failures
- `RoutingError` - Routing failures
- `ConfigurationError` - Config validation failures
- `HistoryError` - History operation failures

## Performance and Latency

Typical slow phases and tuning guidance:

- DSPy compilation on first run
  - Use cached compiled reasoner on subsequent runs; clear via [`scripts/manage_cache.py`](src/agentic_fleet/scripts/manage_cache.py)
  - Reduce GEPA effort in `config/workflow_config.yaml` e.g. `gepa_max_metric_calls`, `max_bootstrapped_demos`
  - Temporarily set `DSPY_COMPILE=false` for rapid iteration
- External tool calls and network latency
  - Prefer lighter Reasoner model e.g. `dspy.model: gpt-5-mini`
  - Disable pre-analysis tool usage for simple tasks
- Judge and refinement loops
  - Set `quality.max_refinement_rounds: 1`
  - Use `judge_reasoning_effort: minimal` to reduce reasoning tokens
- Parallel fan-out synthesis
  - Cap `execution.max_parallel_agents` to a small number
  - Enable streaming to surface progress early
- History and tracing I/O
  - Reduce logging verbosity in production
  - Batch writes or use buffered logging handlers

Measure and diagnose latency using history analytics:

```bash
uv run python src/agentic_fleet/scripts/analyze_history.py --timing
```

Focus improvements on compilation time, external API latency, and minimizing unnecessary refinement rounds.<|MERGE_RESOLUTION|>--- conflicted
+++ resolved
@@ -391,19 +391,6 @@
   - Shared typed models in `workflows/models.py`
   - Shared utilities in `workflows/utils.py`
 
-### Agent-framework + DSPy layering
-
-To keep responsibilities clear and testable:
-
-- `workflows/*` own orchestration only. They are built with `WorkflowBuilder` and executors and do not call DSPy directly from executor functions.
-<<<<<<< HEAD
-- `dspy_modules/*` encapsulate DSPy reasoners, signatures, and optimization logic for task analysis, routing, progress, and quality.
-=======
-- `dspy_modules/*` encapsulate DSPy supervisors, signatures, and optimization logic for task analysis, routing, progress, and quality.
->>>>>>> 6ae2197c
-- `agents/*` and `tools/*` wrap `ChatAgent` instances and tool implementations; workflows treat them as opaque executors that may call tools.
-- The CLI and initialization code glue these layers together: DSPy analyzes tasks and proposes a plan, workflows execute the plan, and DSPy optionally evaluates the results.
-
 - **CLI Modularization**: Commands separated into individual modules in `cli/commands/`:
   - Each command is self-contained with its own Typer app
   - `cli/console.py` reduced to ~61 lines, focusing on registration
